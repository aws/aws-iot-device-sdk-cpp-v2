import Builder
import os
import sys
import argparse


class BuildSamples(Builder.Action):
    def run(self, env):
<<<<<<< HEAD
=======
        if env.args.cli_config['variables'].get('skip_samples', "0") != "0":
            print('skip_samples is defined. Skipping samples...')
            return

        # parse extra cmake configs
        parser = argparse.ArgumentParser()
        parser.add_argument('--cmake-extra', action='append', default=[])
        cmd_args = parser.parse_known_args(env.args.args)[0]

>>>>>>> 1f064636
        steps = []
        samples = [
            'samples/pub_sub/basic_pub_sub',
            'samples/mqtt/basic_connect',
            'samples/mqtt/pkcs11_connect',
            'samples/mqtt/raw_connect',
            'samples/mqtt/websocket_connect',
            'samples/mqtt/x509_credentials_provider_connect',
            'samples/mqtt/windows_cert_connect',
            'samples/shadow/shadow_sync',
            'samples/greengrass/basic_discovery',
            'samples/identity/fleet_provisioning',
            'samples/jobs/describe_job_execution',
            'samples/secure_tunneling/secure_tunnel',
            'samples/secure_tunneling/tunnel_notification',
        ]
        da_samples = [
            'deviceadvisor/tests/mqtt_connect',
            'deviceadvisor/tests/mqtt_publish',
            'deviceadvisor/tests/mqtt_subscribe',
            'deviceadvisor/tests/shadow_update'
        ]

        for sample_path in samples:
            build_path = os.path.join('build', sample_path)
            steps.append(['cmake',
<<<<<<< HEAD
                            f'-B{build_path}',
                            f'-H{sample_path}',
                            f'-DCMAKE_PREFIX_PATH={env.install_dir}',
                            '-DCMAKE_BUILD_TYPE=RelWithDebInfo'])
            steps.append(['cmake',
                        '--build', build_path,
                        '--config', 'RelWithDebInfo'])
        
        for sample_path in da_samples:
            build_path = os.path.join('build', sample_path)
            steps.append(['cmake',
                        f'-B{build_path}',
                        f'-H{sample_path}',
                        f'-DCMAKE_PREFIX_PATH={env.install_dir}',
                        '-DCMAKE_BUILD_TYPE=RelWithDebInfo'])
=======
                          f'-B{build_path}',
                          f'-H{sample_path}',
                          f'-DCMAKE_PREFIX_PATH={env.install_dir}',
                          '-DCMAKE_BUILD_TYPE=RelWithDebInfo'])
            # append extra cmake configs
            steps[-1].extend(cmd_args.cmake_extra)
>>>>>>> 1f064636
            steps.append(['cmake',
                        '--build', build_path,
                        '--config', 'RelWithDebInfo'])

        return Builder.Script(steps)<|MERGE_RESOLUTION|>--- conflicted
+++ resolved
@@ -6,18 +6,11 @@
 
 class BuildSamples(Builder.Action):
     def run(self, env):
-<<<<<<< HEAD
-=======
-        if env.args.cli_config['variables'].get('skip_samples', "0") != "0":
-            print('skip_samples is defined. Skipping samples...')
-            return
-
         # parse extra cmake configs
         parser = argparse.ArgumentParser()
         parser.add_argument('--cmake-extra', action='append', default=[])
         cmd_args = parser.parse_known_args(env.args.args)[0]
 
->>>>>>> 1f064636
         steps = []
         samples = [
             'samples/pub_sub/basic_pub_sub',
@@ -44,11 +37,12 @@
         for sample_path in samples:
             build_path = os.path.join('build', sample_path)
             steps.append(['cmake',
-<<<<<<< HEAD
-                            f'-B{build_path}',
-                            f'-H{sample_path}',
-                            f'-DCMAKE_PREFIX_PATH={env.install_dir}',
-                            '-DCMAKE_BUILD_TYPE=RelWithDebInfo'])
+                        f'-B{build_path}',
+                        f'-H{sample_path}',
+                        f'-DCMAKE_PREFIX_PATH={env.install_dir}',
+                        '-DCMAKE_BUILD_TYPE=RelWithDebInfo'])
+            # append extra cmake configs
+            steps[-1].extend(cmd_args.cmake_extra)
             steps.append(['cmake',
                         '--build', build_path,
                         '--config', 'RelWithDebInfo'])
@@ -60,14 +54,8 @@
                         f'-H{sample_path}',
                         f'-DCMAKE_PREFIX_PATH={env.install_dir}',
                         '-DCMAKE_BUILD_TYPE=RelWithDebInfo'])
-=======
-                          f'-B{build_path}',
-                          f'-H{sample_path}',
-                          f'-DCMAKE_PREFIX_PATH={env.install_dir}',
-                          '-DCMAKE_BUILD_TYPE=RelWithDebInfo'])
             # append extra cmake configs
             steps[-1].extend(cmd_args.cmake_extra)
->>>>>>> 1f064636
             steps.append(['cmake',
                         '--build', build_path,
                         '--config', 'RelWithDebInfo'])

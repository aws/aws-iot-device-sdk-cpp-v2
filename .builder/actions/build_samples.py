# Copyright Amazon.com, Inc. or its affiliates. All Rights Reserved.
# SPDX-License-Identifier: Apache-2.0.

import Builder
import itertools
import os
import sys


class BuildSamples(Builder.Action):
    """
    Defines a custom build step for samples and tests.
    It's used via builder.json config file in the project root directory.
    """

    def run(self, env):
        # parse extra cmake configs
        cmd_args = env.args

        steps = []
        samples = [
<<<<<<< HEAD
            'samples/commands/commands-sandbox',
            'samples/greengrass/basic_discovery',
            'samples/greengrass/ipc',
            'samples/fleet_provisioning/provision-basic',
            'samples/fleet_provisioning/provision-csr',
            'samples/jobs/jobs-sandbox',
            'samples/mqtt5/mqtt5_pubsub',
            'samples/mqtt5/mqtt5_shared_subscription',
            'samples/secure_tunneling/secure_tunnel',
            'samples/secure_tunneling/tunnel_notification',
            'samples/shadow/shadow-sandbox',
=======
            'samples/service_clients/commands/commands-sandbox',
            'samples/greengrass/basic_discovery',
            'samples/greengrass/ipc',
            'samples/service_clients/fleet_provisioning/provision-basic',
            'samples/service_clients/fleet_provisioning/provision-csr',
            'samples/service_clients/jobs/jobs-sandbox',
            'samples/mqtt/mqtt5_x509',
            'samples/mqtt/mqtt5_aws_websocket',
            'samples/mqtt/mqtt5_custom_auth_signed',
            'samples/mqtt/mqtt5_custom_auth_unsigned',
            'samples/mqtt/mqtt5_pkcs11',
            'samples/others/secure_tunneling/secure_tunnel',
            'samples/others/secure_tunneling/tunnel_notification',
            'samples/service_clients/shadow/shadow-sandbox',
>>>>>>> 53dd4d6f
        ]

        defender_samples = []
        # Linux only builds
        if sys.platform == "linux" or sys.platform == "linux2":
            defender_samples.append('samples/others/device_defender/mqtt5_basic_report')

        servicetests = [
            'servicetests/tests/JobsExecution/',
            'servicetests/tests/FleetProvisioning/',
            'servicetests/tests/ShadowUpdate/',
        ]

        for sample_path in itertools.chain(samples, servicetests, defender_samples):
            build_path = os.path.join('build', sample_path)
            steps.append(['cmake',
                          f'-B{build_path}',
                          f'-H{sample_path}',
                          f'-DCMAKE_PREFIX_PATH={env.install_dir}',
                          '-DCMAKE_BUILD_TYPE=RelWithDebInfo'])
            # append extra cmake configs
            steps[-1].extend(cmd_args.cmake_extra)
            # Currently, cmake_args sets only Linux-specific options.
            if sys.platform == "linux" or sys.platform == "linux2":
                steps[-1].extend(env.config['cmake_args'])
            steps.append(['cmake',
                          '--build', build_path,
                          '--config', 'RelWithDebInfo'])

        return Builder.Script(steps)<|MERGE_RESOLUTION|>--- conflicted
+++ resolved
@@ -19,19 +19,6 @@
 
         steps = []
         samples = [
-<<<<<<< HEAD
-            'samples/commands/commands-sandbox',
-            'samples/greengrass/basic_discovery',
-            'samples/greengrass/ipc',
-            'samples/fleet_provisioning/provision-basic',
-            'samples/fleet_provisioning/provision-csr',
-            'samples/jobs/jobs-sandbox',
-            'samples/mqtt5/mqtt5_pubsub',
-            'samples/mqtt5/mqtt5_shared_subscription',
-            'samples/secure_tunneling/secure_tunnel',
-            'samples/secure_tunneling/tunnel_notification',
-            'samples/shadow/shadow-sandbox',
-=======
             'samples/service_clients/commands/commands-sandbox',
             'samples/greengrass/basic_discovery',
             'samples/greengrass/ipc',
@@ -46,7 +33,6 @@
             'samples/others/secure_tunneling/secure_tunnel',
             'samples/others/secure_tunneling/tunnel_notification',
             'samples/service_clients/shadow/shadow-sandbox',
->>>>>>> 53dd4d6f
         ]
 
         defender_samples = []

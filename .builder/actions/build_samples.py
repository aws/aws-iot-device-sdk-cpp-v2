--- conflicted
+++ resolved
@@ -53,10 +53,7 @@
 
         servicetests = [
             'servicetests/tests/JobsExecution/',
-<<<<<<< HEAD
-            'servicetests/tests/FleetProvisioning/',
-=======
->>>>>>> 49b421a9
+            'servicetests/tests/FleetProvisioning/'
         ]
 
         for sample_path in samples:

import Builder
import os
import sys
import argparse


class BuildSamples(Builder.Action):
    def run(self, env):
        if env.args.cli_config['variables'].get('skip_samples', "0") != "0":
            print('skip_samples is defined. Skipping samples...')
            return

        # parse extra cmake configs
        parser = argparse.ArgumentParser()
        parser.add_argument('--cmake-extra', action='append', default=[])
        cmd_args = parser.parse_known_args(env.args.args)[0]

        steps = []
        samples = [
<<<<<<< HEAD
            'samples/pub_sub/basic_pub_sub',
            'samples/mqtt/basic_connect',
            'samples/mqtt/pkcs11_connect',
            'samples/mqtt/raw_connect',
            'samples/mqtt/websocket_connect',
            'samples/mqtt/x509_credentials_provider_connect',
=======
            'samples/mqtt/basic_pub_sub',
            'samples/mqtt/pkcs11_pub_sub',
            'samples/mqtt/raw_pub_sub',
            'samples/mqtt/windows_cert_pub_sub',
>>>>>>> 5f681294
            'samples/shadow/shadow_sync',
            'samples/greengrass/basic_discovery',
            'samples/identity/fleet_provisioning',
            'samples/jobs/describe_job_execution',
            'samples/secure_tunneling/secure_tunnel',
            'samples/secure_tunneling/tunnel_notification',
        ]
        for sample_path in samples:
            build_path = os.path.join('build', sample_path)
            steps.append(['cmake',
                          f'-B{build_path}',
                          f'-H{sample_path}',
                          f'-DCMAKE_PREFIX_PATH={env.install_dir}',
                          '-DCMAKE_BUILD_TYPE=RelWithDebInfo'])
            # append extra cmake configs
            steps[-1].extend(cmd_args.cmake_extra)
            steps.append(['cmake',
                          '--build', build_path,
                          '--config', 'RelWithDebInfo'])

        return Builder.Script(steps)<|MERGE_RESOLUTION|>--- conflicted
+++ resolved
@@ -17,19 +17,13 @@
 
         steps = []
         samples = [
-<<<<<<< HEAD
             'samples/pub_sub/basic_pub_sub',
             'samples/mqtt/basic_connect',
             'samples/mqtt/pkcs11_connect',
             'samples/mqtt/raw_connect',
             'samples/mqtt/websocket_connect',
             'samples/mqtt/x509_credentials_provider_connect',
-=======
-            'samples/mqtt/basic_pub_sub',
-            'samples/mqtt/pkcs11_pub_sub',
-            'samples/mqtt/raw_pub_sub',
             'samples/mqtt/windows_cert_pub_sub',
->>>>>>> 5f681294
             'samples/shadow/shadow_sync',
             'samples/greengrass/basic_discovery',
             'samples/identity/fleet_provisioning',

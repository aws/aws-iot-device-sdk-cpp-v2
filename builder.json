{
  "name": "aws-iot-device-sdk-cpp-v2",
  "!cmake_args": [
    "-DPERFORM_HEADER_CHECK=OFF",
    "-DS2N_NO_PQ_ASM=ON"
  ],
  "search_dirs": [
    "crt"
  ],
  "env": {
    "DA_TOPIC": "test/da",
    "DA_SHADOW_PROPERTY": "datest",
    "DA_SHADOW_VALUE_SET": "ON",
    "DA_SHADOW_VALUE_DEFAULT": "OFF"
  },
  "hosts": {
    "manylinux": {
      "architectures": {
        "x86": {
          "!yum_compiler_packages": []
        }
      }
    }
  },
  "_comment": "See .builder/actions/build_samples.py for definition of 'build-samples'",
  "build_steps": [
    "build",
    "build-samples"
  ],
<<<<<<< HEAD
  "test_steps": [
    "python3 -m pip install boto3",
    "python3 devicedefender/script/DDTestRun.py"
  ]
=======
  "test_steps": [    
    "python3 -m pip install boto3",
    "python3 deviceadvisor/script/DATestRun.py"],
  "variants" : {
    "skip_sample": {
        "!test_steps": [],
        "!build_steps": [
          "build"
        ]
    }
  }
>>>>>>> ca6fd530
}<|MERGE_RESOLUTION|>--- conflicted
+++ resolved
@@ -27,15 +27,10 @@
     "build",
     "build-samples"
   ],
-<<<<<<< HEAD
-  "test_steps": [
-    "python3 -m pip install boto3",
-    "python3 devicedefender/script/DDTestRun.py"
-  ]
-=======
   "test_steps": [    
     "python3 -m pip install boto3",
-    "python3 deviceadvisor/script/DATestRun.py"],
+    "python3 deviceadvisor/script/DATestRun.py",
+    "python3 devicedefender/script/DDTestRun.py"],
   "variants" : {
     "skip_sample": {
         "!test_steps": [],
@@ -44,5 +39,4 @@
         ]
     }
   }
->>>>>>> ca6fd530
 }
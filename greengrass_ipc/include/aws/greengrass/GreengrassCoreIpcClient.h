#pragma once
/**
 * Copyright Amazon.com, Inc. or its affiliates. All Rights Reserved.
 * SPDX-License-Identifier: Apache-2.0.
 */

/* This file is generated. */

#include <aws/greengrass/GreengrassCoreIpcModel.h>

#include <memory>

using namespace Aws::Eventstreamrpc;

namespace Aws
{
    namespace Greengrass
    {
        class DefaultConnectionConfig : public ConnectionConfig
        {
          public:
            DefaultConnectionConfig() noexcept;
        };

        class GreengrassCoreIpcClient
        {
          public:
            GreengrassCoreIpcClient(
                Aws::Crt::Io::ClientBootstrap &clientBootstrap,
                Aws::Crt::Allocator *allocator = Aws::Crt::g_allocator) noexcept;
            /**
             * Connect the client to the server
             * @param lifecycleHandler An interface that is called upon when lifecycle
             * events relating to the connection occur.
             * @param connectionConfig The configuration parameters used for establishing
             * the connection.
             * @return An `RpcError` that can be used to check whether the connection was
             * established.
             */
            std::future<RpcError> Connect(
                ConnectionLifecycleHandler &lifecycleHandler,
                const ConnectionConfig &connectionConfig = DefaultConnectionConfig()) noexcept;
            bool IsConnected() const noexcept { return m_connection.IsOpen(); }
            void Close() noexcept;
<<<<<<< HEAD
            std::shared_ptr<SubscribeToIoTCoreOperation> NewSubscribeToIoTCore(
                std::shared_ptr<SubscribeToIoTCoreStreamHandler> streamHandler) noexcept;

            std::shared_ptr<ResumeComponentOperation> NewResumeComponent() noexcept;

            std::shared_ptr<PublishToIoTCoreOperation> NewPublishToIoTCore() noexcept;

            std::shared_ptr<SubscribeToConfigurationUpdateOperation> NewSubscribeToConfigurationUpdate(
                std::shared_ptr<SubscribeToConfigurationUpdateStreamHandler> streamHandler) noexcept;

            std::shared_ptr<DeleteThingShadowOperation> NewDeleteThingShadow() noexcept;

            std::shared_ptr<PutComponentMetricOperation> NewPutComponentMetric() noexcept;

            std::shared_ptr<DeferComponentUpdateOperation> NewDeferComponentUpdate() noexcept;

            std::shared_ptr<SubscribeToValidateConfigurationUpdatesOperation>
                NewSubscribeToValidateConfigurationUpdates(
                    std::shared_ptr<SubscribeToValidateConfigurationUpdatesStreamHandler> streamHandler) noexcept;

            std::shared_ptr<GetConfigurationOperation> NewGetConfiguration() noexcept;

            std::shared_ptr<SubscribeToTopicOperation> NewSubscribeToTopic(
                std::shared_ptr<SubscribeToTopicStreamHandler> streamHandler) noexcept;

            std::shared_ptr<GetComponentDetailsOperation> NewGetComponentDetails() noexcept;

            std::shared_ptr<GetClientDeviceAuthTokenOperation> NewGetClientDeviceAuthToken() noexcept;

            std::shared_ptr<PublishToTopicOperation> NewPublishToTopic() noexcept;

            std::shared_ptr<SubscribeToCertificateUpdatesOperation> NewSubscribeToCertificateUpdates(
                std::shared_ptr<SubscribeToCertificateUpdatesStreamHandler> streamHandler) noexcept;

            std::shared_ptr<VerifyClientDeviceIdentityOperation> NewVerifyClientDeviceIdentity() noexcept;

            std::shared_ptr<AuthorizeClientDeviceActionOperation> NewAuthorizeClientDeviceAction() noexcept;

            std::shared_ptr<ListComponentsOperation> NewListComponents() noexcept;

            std::shared_ptr<CreateDebugPasswordOperation> NewCreateDebugPassword() noexcept;

            std::shared_ptr<GetThingShadowOperation> NewGetThingShadow() noexcept;

            std::shared_ptr<SendConfigurationValidityReportOperation> NewSendConfigurationValidityReport() noexcept;

            std::shared_ptr<UpdateThingShadowOperation> NewUpdateThingShadow() noexcept;

            std::shared_ptr<UpdateConfigurationOperation> NewUpdateConfiguration() noexcept;

            std::shared_ptr<ValidateAuthorizationTokenOperation> NewValidateAuthorizationToken() noexcept;

            std::shared_ptr<RestartComponentOperation> NewRestartComponent() noexcept;

            std::shared_ptr<GetLocalDeploymentStatusOperation> NewGetLocalDeploymentStatus() noexcept;

            std::shared_ptr<GetSecretValueOperation> NewGetSecretValue() noexcept;

            std::shared_ptr<UpdateStateOperation> NewUpdateState() noexcept;

            std::shared_ptr<ListNamedShadowsForThingOperation> NewListNamedShadowsForThing() noexcept;

            std::shared_ptr<SubscribeToComponentUpdatesOperation> NewSubscribeToComponentUpdates(
                std::shared_ptr<SubscribeToComponentUpdatesStreamHandler> streamHandler) noexcept;

            std::shared_ptr<ListLocalDeploymentsOperation> NewListLocalDeployments() noexcept;

            std::shared_ptr<StopComponentOperation> NewStopComponent() noexcept;

            std::shared_ptr<PauseComponentOperation> NewPauseComponent() noexcept;

            std::shared_ptr<CreateLocalDeploymentOperation> NewCreateLocalDeployment() noexcept;

=======
            SubscribeToIoTCoreOperation NewSubscribeToIoTCore(SubscribeToIoTCoreStreamHandler &) noexcept;
            ResumeComponentOperation NewResumeComponent() noexcept;
            PublishToIoTCoreOperation NewPublishToIoTCore() noexcept;
            SubscribeToConfigurationUpdateOperation NewSubscribeToConfigurationUpdate(
                SubscribeToConfigurationUpdateStreamHandler &) noexcept;
            DeleteThingShadowOperation NewDeleteThingShadow() noexcept;
            DeferComponentUpdateOperation NewDeferComponentUpdate() noexcept;
            SubscribeToValidateConfigurationUpdatesOperation NewSubscribeToValidateConfigurationUpdates(
                SubscribeToValidateConfigurationUpdatesStreamHandler &) noexcept;
            GetConfigurationOperation NewGetConfiguration() noexcept;
            SubscribeToTopicOperation NewSubscribeToTopic(SubscribeToTopicStreamHandler &) noexcept;
            GetComponentDetailsOperation NewGetComponentDetails() noexcept;
            PublishToTopicOperation NewPublishToTopic() noexcept;
            ListComponentsOperation NewListComponents() noexcept;
            CreateDebugPasswordOperation NewCreateDebugPassword() noexcept;
            GetThingShadowOperation NewGetThingShadow() noexcept;
            SendConfigurationValidityReportOperation NewSendConfigurationValidityReport() noexcept;
            UpdateThingShadowOperation NewUpdateThingShadow() noexcept;
            UpdateConfigurationOperation NewUpdateConfiguration() noexcept;
            ValidateAuthorizationTokenOperation NewValidateAuthorizationToken() noexcept;
            RestartComponentOperation NewRestartComponent() noexcept;
            GetLocalDeploymentStatusOperation NewGetLocalDeploymentStatus() noexcept;
            GetSecretValueOperation NewGetSecretValue() noexcept;
            UpdateStateOperation NewUpdateState() noexcept;
            ListNamedShadowsForThingOperation NewListNamedShadowsForThing() noexcept;
            SubscribeToComponentUpdatesOperation NewSubscribeToComponentUpdates(
                SubscribeToComponentUpdatesStreamHandler &) noexcept;
            ListLocalDeploymentsOperation NewListLocalDeployments() noexcept;
            StopComponentOperation NewStopComponent() noexcept;
            PauseComponentOperation NewPauseComponent() noexcept;
            CreateLocalDeploymentOperation NewCreateLocalDeployment() noexcept;
>>>>>>> 0ddf2b4b
            ~GreengrassCoreIpcClient() noexcept;

          private:
            GreengrassCoreIpcServiceModel m_greengrassCoreIpcServiceModel;
            ClientConnection m_connection;
            Aws::Crt::Io::ClientBootstrap &m_clientBootstrap;
            Aws::Crt::Allocator *m_allocator;
            MessageAmendment m_connectAmendment;
        };
    } // namespace Greengrass
} // namespace Aws<|MERGE_RESOLUTION|>--- conflicted
+++ resolved
@@ -42,7 +42,6 @@
                 const ConnectionConfig &connectionConfig = DefaultConnectionConfig()) noexcept;
             bool IsConnected() const noexcept { return m_connection.IsOpen(); }
             void Close() noexcept;
-<<<<<<< HEAD
             std::shared_ptr<SubscribeToIoTCoreOperation> NewSubscribeToIoTCore(
                 std::shared_ptr<SubscribeToIoTCoreStreamHandler> streamHandler) noexcept;
 
@@ -116,39 +115,6 @@
 
             std::shared_ptr<CreateLocalDeploymentOperation> NewCreateLocalDeployment() noexcept;
 
-=======
-            SubscribeToIoTCoreOperation NewSubscribeToIoTCore(SubscribeToIoTCoreStreamHandler &) noexcept;
-            ResumeComponentOperation NewResumeComponent() noexcept;
-            PublishToIoTCoreOperation NewPublishToIoTCore() noexcept;
-            SubscribeToConfigurationUpdateOperation NewSubscribeToConfigurationUpdate(
-                SubscribeToConfigurationUpdateStreamHandler &) noexcept;
-            DeleteThingShadowOperation NewDeleteThingShadow() noexcept;
-            DeferComponentUpdateOperation NewDeferComponentUpdate() noexcept;
-            SubscribeToValidateConfigurationUpdatesOperation NewSubscribeToValidateConfigurationUpdates(
-                SubscribeToValidateConfigurationUpdatesStreamHandler &) noexcept;
-            GetConfigurationOperation NewGetConfiguration() noexcept;
-            SubscribeToTopicOperation NewSubscribeToTopic(SubscribeToTopicStreamHandler &) noexcept;
-            GetComponentDetailsOperation NewGetComponentDetails() noexcept;
-            PublishToTopicOperation NewPublishToTopic() noexcept;
-            ListComponentsOperation NewListComponents() noexcept;
-            CreateDebugPasswordOperation NewCreateDebugPassword() noexcept;
-            GetThingShadowOperation NewGetThingShadow() noexcept;
-            SendConfigurationValidityReportOperation NewSendConfigurationValidityReport() noexcept;
-            UpdateThingShadowOperation NewUpdateThingShadow() noexcept;
-            UpdateConfigurationOperation NewUpdateConfiguration() noexcept;
-            ValidateAuthorizationTokenOperation NewValidateAuthorizationToken() noexcept;
-            RestartComponentOperation NewRestartComponent() noexcept;
-            GetLocalDeploymentStatusOperation NewGetLocalDeploymentStatus() noexcept;
-            GetSecretValueOperation NewGetSecretValue() noexcept;
-            UpdateStateOperation NewUpdateState() noexcept;
-            ListNamedShadowsForThingOperation NewListNamedShadowsForThing() noexcept;
-            SubscribeToComponentUpdatesOperation NewSubscribeToComponentUpdates(
-                SubscribeToComponentUpdatesStreamHandler &) noexcept;
-            ListLocalDeploymentsOperation NewListLocalDeployments() noexcept;
-            StopComponentOperation NewStopComponent() noexcept;
-            PauseComponentOperation NewPauseComponent() noexcept;
-            CreateLocalDeploymentOperation NewCreateLocalDeployment() noexcept;
->>>>>>> 0ddf2b4b
             ~GreengrassCoreIpcClient() noexcept;
 
           private:

#pragma once
/**
 * Copyright Amazon.com, Inc. or its affiliates. All Rights Reserved.
 * SPDX-License-Identifier: Apache-2.0.
 */

/* This file is generated. */

#include <aws/eventstreamrpc/EventStreamClient.h>

#include <aws/crt/DateTime.h>
#include <aws/greengrass/Exports.h>

#include <memory>

using namespace Aws::Eventstreamrpc;

namespace Aws
{
    namespace Greengrass
    {
        class GreengrassCoreIpcClient;
        class GreengrassCoreIpcServiceModel;
<<<<<<< HEAD
        enum MetricUnitType
        {
            METRIC_UNIT_TYPE_BYTES,
            METRIC_UNIT_TYPE_BYTES_PER_SECOND,
            METRIC_UNIT_TYPE_COUNT,
            METRIC_UNIT_TYPE_COUNT_PER_SECOND,
            METRIC_UNIT_TYPE_MEGABYTES,
            METRIC_UNIT_TYPE_SECONDS
        };

        class MessageContext : public AbstractShapeBase
        {
          public:
            MessageContext() noexcept {}
            MessageContext(const MessageContext &) = default;
            void SetTopic(const Aws::Crt::String &topic) noexcept { m_topic = topic; }
            Aws::Crt::Optional<Aws::Crt::String> GetTopic() noexcept { return m_topic; }
            void SerializeToJsonObject(Aws::Crt::JsonObject &payloadObject) const noexcept override;
            static void s_loadFromJsonView(MessageContext &, const Aws::Crt::JsonView &) noexcept;
            static Aws::Crt::ScopedResource<AbstractShapeBase> s_allocateFromPayload(
                Aws::Crt::StringView,
                Aws::Crt::Allocator *) noexcept;
            static void s_customDeleter(MessageContext *) noexcept;
            /* This needs to be defined so that `MessageContext` can be used as a key in maps. */
            bool operator<(const MessageContext &) const noexcept;
            static const char *MODEL_NAME;

          protected:
            Aws::Crt::String GetModelName() const noexcept override;

          private:
            Aws::Crt::Optional<Aws::Crt::String> m_topic;
        };

=======
>>>>>>> 0ddf2b4b
        class SystemResourceLimits : public AbstractShapeBase
        {
          public:
            SystemResourceLimits() noexcept {}
            SystemResourceLimits(const SystemResourceLimits &) = default;
            void SetMemory(const int64_t &memory) noexcept { m_memory = memory; }
            Aws::Crt::Optional<int64_t> GetMemory() noexcept { return m_memory; }
            void SetCpus(const double &cpus) noexcept { m_cpus = cpus; }
            Aws::Crt::Optional<double> GetCpus() noexcept { return m_cpus; }
            void SerializeToJsonObject(Aws::Crt::JsonObject &payloadObject) const noexcept override;
            static void s_loadFromJsonView(SystemResourceLimits &, const Aws::Crt::JsonView &) noexcept;
            static Aws::Crt::ScopedResource<AbstractShapeBase> s_allocateFromPayload(
                Aws::Crt::StringView,
                Aws::Crt::Allocator *) noexcept;
            static void s_customDeleter(SystemResourceLimits *) noexcept;
<<<<<<< HEAD
            /* This needs to be defined so that `SystemResourceLimits` can be used as a key in maps. */
=======
            /* This needs to be defined so that `SystemResourceLimits` can be used as a
             * key in maps. */
>>>>>>> 0ddf2b4b
            bool operator<(const SystemResourceLimits &) const noexcept;
            static const char *MODEL_NAME;

          protected:
            Aws::Crt::String GetModelName() const noexcept override;

          private:
            Aws::Crt::Optional<int64_t> m_memory;
            Aws::Crt::Optional<double> m_cpus;
        };

        class ValidateConfigurationUpdateEvent : public AbstractShapeBase
        {
          public:
            ValidateConfigurationUpdateEvent() noexcept {}
            ValidateConfigurationUpdateEvent(const ValidateConfigurationUpdateEvent &) = default;
            void SetConfiguration(const Aws::Crt::JsonObject &configuration) noexcept
            {
                m_configuration = configuration;
            }
            Aws::Crt::Optional<Aws::Crt::JsonObject> GetConfiguration() noexcept { return m_configuration; }
            void SetDeploymentId(const Aws::Crt::String &deploymentId) noexcept { m_deploymentId = deploymentId; }
            Aws::Crt::Optional<Aws::Crt::String> GetDeploymentId() noexcept { return m_deploymentId; }
            void SerializeToJsonObject(Aws::Crt::JsonObject &payloadObject) const noexcept override;
            static void s_loadFromJsonView(ValidateConfigurationUpdateEvent &, const Aws::Crt::JsonView &) noexcept;
            static Aws::Crt::ScopedResource<AbstractShapeBase> s_allocateFromPayload(
                Aws::Crt::StringView,
                Aws::Crt::Allocator *) noexcept;
            static void s_customDeleter(ValidateConfigurationUpdateEvent *) noexcept;
            /* This needs to be defined so that `ValidateConfigurationUpdateEvent` can be
             * used as a key in maps. */
            bool operator<(const ValidateConfigurationUpdateEvent &) const noexcept;
            static const char *MODEL_NAME;

          protected:
            Aws::Crt::String GetModelName() const noexcept override;

          private:
            Aws::Crt::Optional<Aws::Crt::JsonObject> m_configuration;
            Aws::Crt::Optional<Aws::Crt::String> m_deploymentId;
        };

        class MQTTMessage : public AbstractShapeBase
        {
          public:
            MQTTMessage() noexcept {}
            MQTTMessage(const MQTTMessage &) = default;
            void SetTopicName(const Aws::Crt::String &topicName) noexcept { m_topicName = topicName; }
            Aws::Crt::Optional<Aws::Crt::String> GetTopicName() noexcept { return m_topicName; }
            void SetPayload(const Aws::Crt::Vector<uint8_t> &payload) noexcept { m_payload = payload; }
            Aws::Crt::Optional<Aws::Crt::Vector<uint8_t>> GetPayload() noexcept { return m_payload; }
            void SerializeToJsonObject(Aws::Crt::JsonObject &payloadObject) const noexcept override;
            static void s_loadFromJsonView(MQTTMessage &, const Aws::Crt::JsonView &) noexcept;
            static Aws::Crt::ScopedResource<AbstractShapeBase> s_allocateFromPayload(
                Aws::Crt::StringView,
                Aws::Crt::Allocator *) noexcept;
            static void s_customDeleter(MQTTMessage *) noexcept;
            /* This needs to be defined so that `MQTTMessage` can be used as a key in
             * maps. */
            bool operator<(const MQTTMessage &) const noexcept;
            static const char *MODEL_NAME;

          protected:
            Aws::Crt::String GetModelName() const noexcept override;

          private:
            Aws::Crt::Optional<Aws::Crt::String> m_topicName;
            Aws::Crt::Optional<Aws::Crt::Vector<uint8_t>> m_payload;
        };

        class ConfigurationUpdateEvent : public AbstractShapeBase
        {
          public:
            ConfigurationUpdateEvent() noexcept {}
            ConfigurationUpdateEvent(const ConfigurationUpdateEvent &) = default;
            void SetComponentName(const Aws::Crt::String &componentName) noexcept { m_componentName = componentName; }
            Aws::Crt::Optional<Aws::Crt::String> GetComponentName() noexcept { return m_componentName; }
            void SetKeyPath(const Aws::Crt::Vector<Aws::Crt::String> &keyPath) noexcept { m_keyPath = keyPath; }
            Aws::Crt::Optional<Aws::Crt::Vector<Aws::Crt::String>> GetKeyPath() noexcept { return m_keyPath; }
            void SerializeToJsonObject(Aws::Crt::JsonObject &payloadObject) const noexcept override;
            static void s_loadFromJsonView(ConfigurationUpdateEvent &, const Aws::Crt::JsonView &) noexcept;
            static Aws::Crt::ScopedResource<AbstractShapeBase> s_allocateFromPayload(
                Aws::Crt::StringView,
                Aws::Crt::Allocator *) noexcept;
            static void s_customDeleter(ConfigurationUpdateEvent *) noexcept;
            /* This needs to be defined so that `ConfigurationUpdateEvent` can be used as
             * a key in maps. */
            bool operator<(const ConfigurationUpdateEvent &) const noexcept;
            static const char *MODEL_NAME;

          protected:
            Aws::Crt::String GetModelName() const noexcept override;

          private:
            Aws::Crt::Optional<Aws::Crt::String> m_componentName;
            Aws::Crt::Optional<Aws::Crt::Vector<Aws::Crt::String>> m_keyPath;
        };

        class PostComponentUpdateEvent : public AbstractShapeBase
        {
          public:
            PostComponentUpdateEvent() noexcept {}
            PostComponentUpdateEvent(const PostComponentUpdateEvent &) = default;
            void SetDeploymentId(const Aws::Crt::String &deploymentId) noexcept { m_deploymentId = deploymentId; }
            Aws::Crt::Optional<Aws::Crt::String> GetDeploymentId() noexcept { return m_deploymentId; }
            void SerializeToJsonObject(Aws::Crt::JsonObject &payloadObject) const noexcept override;
            static void s_loadFromJsonView(PostComponentUpdateEvent &, const Aws::Crt::JsonView &) noexcept;
            static Aws::Crt::ScopedResource<AbstractShapeBase> s_allocateFromPayload(
                Aws::Crt::StringView,
                Aws::Crt::Allocator *) noexcept;
            static void s_customDeleter(PostComponentUpdateEvent *) noexcept;
            /* This needs to be defined so that `PostComponentUpdateEvent` can be used as
             * a key in maps. */
            bool operator<(const PostComponentUpdateEvent &) const noexcept;
            static const char *MODEL_NAME;

          protected:
            Aws::Crt::String GetModelName() const noexcept override;

          private:
            Aws::Crt::Optional<Aws::Crt::String> m_deploymentId;
        };

        class PreComponentUpdateEvent : public AbstractShapeBase
        {
          public:
            PreComponentUpdateEvent() noexcept {}
            PreComponentUpdateEvent(const PreComponentUpdateEvent &) = default;
            void SetDeploymentId(const Aws::Crt::String &deploymentId) noexcept { m_deploymentId = deploymentId; }
            Aws::Crt::Optional<Aws::Crt::String> GetDeploymentId() noexcept { return m_deploymentId; }
            void SetIsGgcRestarting(const bool &isGgcRestarting) noexcept { m_isGgcRestarting = isGgcRestarting; }
            Aws::Crt::Optional<bool> GetIsGgcRestarting() noexcept { return m_isGgcRestarting; }
            void SerializeToJsonObject(Aws::Crt::JsonObject &payloadObject) const noexcept override;
            static void s_loadFromJsonView(PreComponentUpdateEvent &, const Aws::Crt::JsonView &) noexcept;
            static Aws::Crt::ScopedResource<AbstractShapeBase> s_allocateFromPayload(
                Aws::Crt::StringView,
                Aws::Crt::Allocator *) noexcept;
            static void s_customDeleter(PreComponentUpdateEvent *) noexcept;
            /* This needs to be defined so that `PreComponentUpdateEvent` can be used as a
             * key in maps. */
            bool operator<(const PreComponentUpdateEvent &) const noexcept;
            static const char *MODEL_NAME;

          protected:
            Aws::Crt::String GetModelName() const noexcept override;

          private:
            Aws::Crt::Optional<Aws::Crt::String> m_deploymentId;
            Aws::Crt::Optional<bool> m_isGgcRestarting;
        };

        class CertificateUpdate : public AbstractShapeBase
        {
          public:
            CertificateUpdate() noexcept {}
            CertificateUpdate(const CertificateUpdate &) = default;
            void SetPrivateKey(const Aws::Crt::String &privateKey) noexcept { m_privateKey = privateKey; }
            Aws::Crt::Optional<Aws::Crt::String> GetPrivateKey() noexcept { return m_privateKey; }
            void SetPublicKey(const Aws::Crt::String &publicKey) noexcept { m_publicKey = publicKey; }
            Aws::Crt::Optional<Aws::Crt::String> GetPublicKey() noexcept { return m_publicKey; }
            void SetCertificate(const Aws::Crt::String &certificate) noexcept { m_certificate = certificate; }
            Aws::Crt::Optional<Aws::Crt::String> GetCertificate() noexcept { return m_certificate; }
            void SetCaCertificates(const Aws::Crt::Vector<Aws::Crt::String> &caCertificates) noexcept
            {
                m_caCertificates = caCertificates;
            }
            Aws::Crt::Optional<Aws::Crt::Vector<Aws::Crt::String>> GetCaCertificates() noexcept
            {
                return m_caCertificates;
            }
            void SerializeToJsonObject(Aws::Crt::JsonObject &payloadObject) const noexcept override;
            static void s_loadFromJsonView(CertificateUpdate &, const Aws::Crt::JsonView &) noexcept;
            static Aws::Crt::ScopedResource<AbstractShapeBase> s_allocateFromPayload(
                Aws::Crt::StringView,
                Aws::Crt::Allocator *) noexcept;
            static void s_customDeleter(CertificateUpdate *) noexcept;
            /* This needs to be defined so that `CertificateUpdate` can be used as a key in maps. */
            bool operator<(const CertificateUpdate &) const noexcept;
            static const char *MODEL_NAME;

          protected:
            Aws::Crt::String GetModelName() const noexcept override;

          private:
            Aws::Crt::Optional<Aws::Crt::String> m_privateKey;
            Aws::Crt::Optional<Aws::Crt::String> m_publicKey;
            Aws::Crt::Optional<Aws::Crt::String> m_certificate;
            Aws::Crt::Optional<Aws::Crt::Vector<Aws::Crt::String>> m_caCertificates;
        };

        enum CertificateType
        {
            CERTIFICATE_TYPE_SERVER
        };

        enum ConfigurationValidityStatus
        {
            CONFIGURATION_VALIDITY_STATUS_ACCEPTED,
            CONFIGURATION_VALIDITY_STATUS_REJECTED
        };

        class Metric : public AbstractShapeBase
        {
          public:
            Metric() noexcept {}
            Metric(const Metric &) = default;
            void SetName(const Aws::Crt::String &name) noexcept { m_name = name; }
            Aws::Crt::Optional<Aws::Crt::String> GetName() noexcept { return m_name; }
            void SetUnit(MetricUnitType unit) noexcept;
            Aws::Crt::Optional<MetricUnitType> GetUnit() noexcept;
            void SetValue(const double &value) noexcept { m_value = value; }
            Aws::Crt::Optional<double> GetValue() noexcept { return m_value; }
            void SerializeToJsonObject(Aws::Crt::JsonObject &payloadObject) const noexcept override;
            static void s_loadFromJsonView(Metric &, const Aws::Crt::JsonView &) noexcept;
            static Aws::Crt::ScopedResource<AbstractShapeBase> s_allocateFromPayload(
                Aws::Crt::StringView,
                Aws::Crt::Allocator *) noexcept;
            static void s_customDeleter(Metric *) noexcept;
            /* This needs to be defined so that `Metric` can be used as a key in maps. */
            bool operator<(const Metric &) const noexcept;
            static const char *MODEL_NAME;

          protected:
            Aws::Crt::String GetModelName() const noexcept override;

          private:
            Aws::Crt::Optional<Aws::Crt::String> m_name;
            Aws::Crt::Optional<Aws::Crt::String> m_unit;
            Aws::Crt::Optional<double> m_value;
        };

        class BinaryMessage : public AbstractShapeBase
        {
          public:
            BinaryMessage() noexcept {}
            BinaryMessage(const BinaryMessage &) = default;
            void SetMessage(const Aws::Crt::Vector<uint8_t> &message) noexcept { m_message = message; }
            Aws::Crt::Optional<Aws::Crt::Vector<uint8_t>> GetMessage() noexcept { return m_message; }
            /* The context is ignored if used in PublishMessage. */
            void SetContext(const MessageContext &context) noexcept { m_context = context; }
            /* The context is ignored if used in PublishMessage. */
            Aws::Crt::Optional<MessageContext> GetContext() noexcept { return m_context; }
            void SerializeToJsonObject(Aws::Crt::JsonObject &payloadObject) const noexcept override;
            static void s_loadFromJsonView(BinaryMessage &, const Aws::Crt::JsonView &) noexcept;
            static Aws::Crt::ScopedResource<AbstractShapeBase> s_allocateFromPayload(
                Aws::Crt::StringView,
                Aws::Crt::Allocator *) noexcept;
            static void s_customDeleter(BinaryMessage *) noexcept;
            /* This needs to be defined so that `BinaryMessage` can be used as a key in
             * maps. */
            bool operator<(const BinaryMessage &) const noexcept;
            static const char *MODEL_NAME;

          protected:
            Aws::Crt::String GetModelName() const noexcept override;

          private:
            Aws::Crt::Optional<Aws::Crt::Vector<uint8_t>> m_message;
            Aws::Crt::Optional<MessageContext> m_context;
        };

        class JsonMessage : public AbstractShapeBase
        {
          public:
            JsonMessage() noexcept {}
            JsonMessage(const JsonMessage &) = default;
            void SetMessage(const Aws::Crt::JsonObject &message) noexcept { m_message = message; }
            Aws::Crt::Optional<Aws::Crt::JsonObject> GetMessage() noexcept { return m_message; }
            /* The context is ignored if used in PublishMessage. */
            void SetContext(const MessageContext &context) noexcept { m_context = context; }
            /* The context is ignored if used in PublishMessage. */
            Aws::Crt::Optional<MessageContext> GetContext() noexcept { return m_context; }
            void SerializeToJsonObject(Aws::Crt::JsonObject &payloadObject) const noexcept override;
            static void s_loadFromJsonView(JsonMessage &, const Aws::Crt::JsonView &) noexcept;
            static Aws::Crt::ScopedResource<AbstractShapeBase> s_allocateFromPayload(
                Aws::Crt::StringView,
                Aws::Crt::Allocator *) noexcept;
            static void s_customDeleter(JsonMessage *) noexcept;
            /* This needs to be defined so that `JsonMessage` can be used as a key in
             * maps. */
            bool operator<(const JsonMessage &) const noexcept;
            static const char *MODEL_NAME;

          protected:
            Aws::Crt::String GetModelName() const noexcept override;

          private:
            Aws::Crt::Optional<Aws::Crt::JsonObject> m_message;
            Aws::Crt::Optional<MessageContext> m_context;
        };

        enum DeploymentStatus
        {
            DEPLOYMENT_STATUS_QUEUED,
            DEPLOYMENT_STATUS_IN_PROGRESS,
            DEPLOYMENT_STATUS_SUCCEEDED,
            DEPLOYMENT_STATUS_FAILED
        };

        enum LifecycleState
        {
            LIFECYCLE_STATE_RUNNING,
            LIFECYCLE_STATE_ERRORED,
            LIFECYCLE_STATE_NEW,
            LIFECYCLE_STATE_FINISHED,
            LIFECYCLE_STATE_INSTALLED,
            LIFECYCLE_STATE_BROKEN,
            LIFECYCLE_STATE_STARTING,
            LIFECYCLE_STATE_STOPPING
        };

        class MQTTCredential : public AbstractShapeBase
        {
          public:
            MQTTCredential() noexcept {}
            MQTTCredential(const MQTTCredential &) = default;
            void SetClientId(const Aws::Crt::String &clientId) noexcept { m_clientId = clientId; }
            Aws::Crt::Optional<Aws::Crt::String> GetClientId() noexcept { return m_clientId; }
            void SetCertificatePem(const Aws::Crt::String &certificatePem) noexcept
            {
                m_certificatePem = certificatePem;
            }
            Aws::Crt::Optional<Aws::Crt::String> GetCertificatePem() noexcept { return m_certificatePem; }
            void SetUsername(const Aws::Crt::String &username) noexcept { m_username = username; }
            Aws::Crt::Optional<Aws::Crt::String> GetUsername() noexcept { return m_username; }
            void SetPassword(const Aws::Crt::String &password) noexcept { m_password = password; }
            Aws::Crt::Optional<Aws::Crt::String> GetPassword() noexcept { return m_password; }
            void SerializeToJsonObject(Aws::Crt::JsonObject &payloadObject) const noexcept override;
            static void s_loadFromJsonView(MQTTCredential &, const Aws::Crt::JsonView &) noexcept;
            static Aws::Crt::ScopedResource<AbstractShapeBase> s_allocateFromPayload(
                Aws::Crt::StringView,
                Aws::Crt::Allocator *) noexcept;
            static void s_customDeleter(MQTTCredential *) noexcept;
            /* This needs to be defined so that `MQTTCredential` can be used as a key in maps. */
            bool operator<(const MQTTCredential &) const noexcept;
            static const char *MODEL_NAME;

          protected:
            Aws::Crt::String GetModelName() const noexcept override;

          private:
            Aws::Crt::Optional<Aws::Crt::String> m_clientId;
            Aws::Crt::Optional<Aws::Crt::String> m_certificatePem;
            Aws::Crt::Optional<Aws::Crt::String> m_username;
            Aws::Crt::Optional<Aws::Crt::String> m_password;
        };

        class RunWithInfo : public AbstractShapeBase
        {
          public:
            RunWithInfo() noexcept {}
            RunWithInfo(const RunWithInfo &) = default;
            void SetPosixUser(const Aws::Crt::String &posixUser) noexcept { m_posixUser = posixUser; }
            Aws::Crt::Optional<Aws::Crt::String> GetPosixUser() noexcept { return m_posixUser; }
<<<<<<< HEAD
            void SetWindowsUser(const Aws::Crt::String &windowsUser) noexcept { m_windowsUser = windowsUser; }
            Aws::Crt::Optional<Aws::Crt::String> GetWindowsUser() noexcept { return m_windowsUser; }
=======
>>>>>>> 0ddf2b4b
            void SetSystemResourceLimits(const SystemResourceLimits &systemResourceLimits) noexcept
            {
                m_systemResourceLimits = systemResourceLimits;
            }
            Aws::Crt::Optional<SystemResourceLimits> GetSystemResourceLimits() noexcept
            {
                return m_systemResourceLimits;
            }
            void SerializeToJsonObject(Aws::Crt::JsonObject &payloadObject) const noexcept override;
            static void s_loadFromJsonView(RunWithInfo &, const Aws::Crt::JsonView &) noexcept;
            static Aws::Crt::ScopedResource<AbstractShapeBase> s_allocateFromPayload(
                Aws::Crt::StringView,
                Aws::Crt::Allocator *) noexcept;
            static void s_customDeleter(RunWithInfo *) noexcept;
            /* This needs to be defined so that `RunWithInfo` can be used as a key in
             * maps. */
            bool operator<(const RunWithInfo &) const noexcept;
            static const char *MODEL_NAME;

          protected:
            Aws::Crt::String GetModelName() const noexcept override;

          private:
            Aws::Crt::Optional<Aws::Crt::String> m_posixUser;
<<<<<<< HEAD
            Aws::Crt::Optional<Aws::Crt::String> m_windowsUser;
            Aws::Crt::Optional<SystemResourceLimits> m_systemResourceLimits;
        };

        class ClientDeviceCredential : public AbstractShapeBase
        {
          public:
            ClientDeviceCredential() noexcept {}
            ClientDeviceCredential &operator=(const ClientDeviceCredential &) noexcept;
            ClientDeviceCredential(const ClientDeviceCredential &objectToCopy) { *this = objectToCopy; }
            void SetClientDeviceCertificate(const Aws::Crt::String &clientDeviceCertificate) noexcept
            {
                m_clientDeviceCertificate = clientDeviceCertificate;
                m_chosenMember = TAG_CLIENT_DEVICE_CERTIFICATE;
            }
            Aws::Crt::Optional<Aws::Crt::String> GetClientDeviceCertificate() noexcept
            {
                if (m_chosenMember == TAG_CLIENT_DEVICE_CERTIFICATE)
                {
                    return m_clientDeviceCertificate;
                }
                else
                {
                    return Aws::Crt::Optional<Aws::Crt::String>();
                }
            }
            void SerializeToJsonObject(Aws::Crt::JsonObject &payloadObject) const noexcept override;
            static void s_loadFromJsonView(ClientDeviceCredential &, const Aws::Crt::JsonView &) noexcept;
            static Aws::Crt::ScopedResource<AbstractShapeBase> s_allocateFromPayload(
                Aws::Crt::StringView,
                Aws::Crt::Allocator *) noexcept;
            static void s_customDeleter(ClientDeviceCredential *) noexcept;
            /* This needs to be defined so that `ClientDeviceCredential` can be used as a key in maps. */
            bool operator<(const ClientDeviceCredential &) const noexcept;
            static const char *MODEL_NAME;

          protected:
            Aws::Crt::String GetModelName() const noexcept override;

          private:
            enum ChosenMember
            {
                TAG_CLIENT_DEVICE_CERTIFICATE
            } m_chosenMember;
            Aws::Crt::Optional<Aws::Crt::String> m_clientDeviceCertificate;
=======
            Aws::Crt::Optional<SystemResourceLimits> m_systemResourceLimits;
>>>>>>> 0ddf2b4b
        };

        enum ReportedLifecycleState
        {
            REPORTED_LIFECYCLE_STATE_RUNNING,
            REPORTED_LIFECYCLE_STATE_ERRORED
        };

        class ValidateConfigurationUpdateEvents : public AbstractShapeBase
        {
          public:
            ValidateConfigurationUpdateEvents() noexcept {}
            ValidateConfigurationUpdateEvents &operator=(const ValidateConfigurationUpdateEvents &) noexcept;
            ValidateConfigurationUpdateEvents(const ValidateConfigurationUpdateEvents &objectToCopy)
            {
                *this = objectToCopy;
            }
            void SetValidateConfigurationUpdateEvent(
                const ValidateConfigurationUpdateEvent &validateConfigurationUpdateEvent) noexcept
            {
                m_validateConfigurationUpdateEvent = validateConfigurationUpdateEvent;
                m_chosenMember = TAG_VALIDATE_CONFIGURATION_UPDATE_EVENT;
            }
            Aws::Crt::Optional<ValidateConfigurationUpdateEvent> GetValidateConfigurationUpdateEvent() noexcept
            {
                if (m_chosenMember == TAG_VALIDATE_CONFIGURATION_UPDATE_EVENT)
                {
                    return m_validateConfigurationUpdateEvent;
                }
                else
                {
                    return Aws::Crt::Optional<ValidateConfigurationUpdateEvent>();
                }
            }
            void SerializeToJsonObject(Aws::Crt::JsonObject &payloadObject) const noexcept override;
            static void s_loadFromJsonView(ValidateConfigurationUpdateEvents &, const Aws::Crt::JsonView &) noexcept;
            static Aws::Crt::ScopedResource<AbstractShapeBase> s_allocateFromPayload(
                Aws::Crt::StringView,
                Aws::Crt::Allocator *) noexcept;
            static void s_customDeleter(ValidateConfigurationUpdateEvents *) noexcept;
            /* This needs to be defined so that `ValidateConfigurationUpdateEvents` can be
             * used as a key in maps. */
            bool operator<(const ValidateConfigurationUpdateEvents &) const noexcept;
            static const char *MODEL_NAME;

          protected:
            Aws::Crt::String GetModelName() const noexcept override;

          private:
            enum ChosenMember
            {
                TAG_VALIDATE_CONFIGURATION_UPDATE_EVENT
            } m_chosenMember;
            Aws::Crt::Optional<ValidateConfigurationUpdateEvent> m_validateConfigurationUpdateEvent;
        };

        class SubscriptionResponseMessage : public AbstractShapeBase
        {
          public:
            SubscriptionResponseMessage() noexcept {}
            SubscriptionResponseMessage &operator=(const SubscriptionResponseMessage &) noexcept;
            SubscriptionResponseMessage(const SubscriptionResponseMessage &objectToCopy) { *this = objectToCopy; }
            void SetJsonMessage(const JsonMessage &jsonMessage) noexcept
            {
                m_jsonMessage = jsonMessage;
                m_chosenMember = TAG_JSON_MESSAGE;
            }
            Aws::Crt::Optional<JsonMessage> GetJsonMessage() noexcept
            {
                if (m_chosenMember == TAG_JSON_MESSAGE)
                {
                    return m_jsonMessage;
                }
                else
                {
                    return Aws::Crt::Optional<JsonMessage>();
                }
            }
            void SetBinaryMessage(const BinaryMessage &binaryMessage) noexcept
            {
                m_binaryMessage = binaryMessage;
                m_chosenMember = TAG_BINARY_MESSAGE;
            }
            Aws::Crt::Optional<BinaryMessage> GetBinaryMessage() noexcept
            {
                if (m_chosenMember == TAG_BINARY_MESSAGE)
                {
                    return m_binaryMessage;
                }
                else
                {
                    return Aws::Crt::Optional<BinaryMessage>();
                }
            }
            void SerializeToJsonObject(Aws::Crt::JsonObject &payloadObject) const noexcept override;
            static void s_loadFromJsonView(SubscriptionResponseMessage &, const Aws::Crt::JsonView &) noexcept;
            static Aws::Crt::ScopedResource<AbstractShapeBase> s_allocateFromPayload(
                Aws::Crt::StringView,
                Aws::Crt::Allocator *) noexcept;
            static void s_customDeleter(SubscriptionResponseMessage *) noexcept;
            /* This needs to be defined so that `SubscriptionResponseMessage` can be used
             * as a key in maps. */
            bool operator<(const SubscriptionResponseMessage &) const noexcept;
            static const char *MODEL_NAME;

          protected:
            Aws::Crt::String GetModelName() const noexcept override;

          private:
            enum ChosenMember
            {
                TAG_JSON_MESSAGE,
                TAG_BINARY_MESSAGE
            } m_chosenMember;
            Aws::Crt::Optional<JsonMessage> m_jsonMessage;
            Aws::Crt::Optional<BinaryMessage> m_binaryMessage;
        };

        enum ReceiveMode
        {
            RECEIVE_MODE_RECEIVE_ALL_MESSAGES,
            RECEIVE_MODE_RECEIVE_MESSAGES_FROM_OTHERS
        };

        class IoTCoreMessage : public AbstractShapeBase
        {
          public:
            IoTCoreMessage() noexcept {}
            IoTCoreMessage &operator=(const IoTCoreMessage &) noexcept;
            IoTCoreMessage(const IoTCoreMessage &objectToCopy) { *this = objectToCopy; }
            void SetMessage(const MQTTMessage &message) noexcept
            {
                m_message = message;
                m_chosenMember = TAG_MESSAGE;
            }
            Aws::Crt::Optional<MQTTMessage> GetMessage() noexcept
            {
                if (m_chosenMember == TAG_MESSAGE)
                {
                    return m_message;
                }
                else
                {
                    return Aws::Crt::Optional<MQTTMessage>();
                }
            }
            void SerializeToJsonObject(Aws::Crt::JsonObject &payloadObject) const noexcept override;
            static void s_loadFromJsonView(IoTCoreMessage &, const Aws::Crt::JsonView &) noexcept;
            static Aws::Crt::ScopedResource<AbstractShapeBase> s_allocateFromPayload(
                Aws::Crt::StringView,
                Aws::Crt::Allocator *) noexcept;
            static void s_customDeleter(IoTCoreMessage *) noexcept;
            /* This needs to be defined so that `IoTCoreMessage` can be used as a key in
             * maps. */
            bool operator<(const IoTCoreMessage &) const noexcept;
            static const char *MODEL_NAME;

          protected:
            Aws::Crt::String GetModelName() const noexcept override;

          private:
            enum ChosenMember
            {
                TAG_MESSAGE
            } m_chosenMember;
            Aws::Crt::Optional<MQTTMessage> m_message;
        };

        class ConfigurationUpdateEvents : public AbstractShapeBase
        {
          public:
            ConfigurationUpdateEvents() noexcept {}
            ConfigurationUpdateEvents &operator=(const ConfigurationUpdateEvents &) noexcept;
            ConfigurationUpdateEvents(const ConfigurationUpdateEvents &objectToCopy) { *this = objectToCopy; }
            void SetConfigurationUpdateEvent(const ConfigurationUpdateEvent &configurationUpdateEvent) noexcept
            {
                m_configurationUpdateEvent = configurationUpdateEvent;
                m_chosenMember = TAG_CONFIGURATION_UPDATE_EVENT;
            }
            Aws::Crt::Optional<ConfigurationUpdateEvent> GetConfigurationUpdateEvent() noexcept
            {
                if (m_chosenMember == TAG_CONFIGURATION_UPDATE_EVENT)
                {
                    return m_configurationUpdateEvent;
                }
                else
                {
                    return Aws::Crt::Optional<ConfigurationUpdateEvent>();
                }
            }
            void SerializeToJsonObject(Aws::Crt::JsonObject &payloadObject) const noexcept override;
            static void s_loadFromJsonView(ConfigurationUpdateEvents &, const Aws::Crt::JsonView &) noexcept;
            static Aws::Crt::ScopedResource<AbstractShapeBase> s_allocateFromPayload(
                Aws::Crt::StringView,
                Aws::Crt::Allocator *) noexcept;
            static void s_customDeleter(ConfigurationUpdateEvents *) noexcept;
            /* This needs to be defined so that `ConfigurationUpdateEvents` can be used as
             * a key in maps. */
            bool operator<(const ConfigurationUpdateEvents &) const noexcept;
            static const char *MODEL_NAME;

          protected:
            Aws::Crt::String GetModelName() const noexcept override;

          private:
            enum ChosenMember
            {
                TAG_CONFIGURATION_UPDATE_EVENT
            } m_chosenMember;
            Aws::Crt::Optional<ConfigurationUpdateEvent> m_configurationUpdateEvent;
        };

        class ComponentUpdatePolicyEvents : public AbstractShapeBase
        {
          public:
            ComponentUpdatePolicyEvents() noexcept {}
            ComponentUpdatePolicyEvents &operator=(const ComponentUpdatePolicyEvents &) noexcept;
            ComponentUpdatePolicyEvents(const ComponentUpdatePolicyEvents &objectToCopy) { *this = objectToCopy; }
            void SetPreUpdateEvent(const PreComponentUpdateEvent &preUpdateEvent) noexcept
            {
                m_preUpdateEvent = preUpdateEvent;
                m_chosenMember = TAG_PRE_UPDATE_EVENT;
            }
            Aws::Crt::Optional<PreComponentUpdateEvent> GetPreUpdateEvent() noexcept
            {
                if (m_chosenMember == TAG_PRE_UPDATE_EVENT)
                {
                    return m_preUpdateEvent;
                }
                else
                {
                    return Aws::Crt::Optional<PreComponentUpdateEvent>();
                }
            }
            void SetPostUpdateEvent(const PostComponentUpdateEvent &postUpdateEvent) noexcept
            {
                m_postUpdateEvent = postUpdateEvent;
                m_chosenMember = TAG_POST_UPDATE_EVENT;
            }
            Aws::Crt::Optional<PostComponentUpdateEvent> GetPostUpdateEvent() noexcept
            {
                if (m_chosenMember == TAG_POST_UPDATE_EVENT)
                {
                    return m_postUpdateEvent;
                }
                else
                {
                    return Aws::Crt::Optional<PostComponentUpdateEvent>();
                }
            }
            void SerializeToJsonObject(Aws::Crt::JsonObject &payloadObject) const noexcept override;
            static void s_loadFromJsonView(ComponentUpdatePolicyEvents &, const Aws::Crt::JsonView &) noexcept;
            static Aws::Crt::ScopedResource<AbstractShapeBase> s_allocateFromPayload(
                Aws::Crt::StringView,
                Aws::Crt::Allocator *) noexcept;
            static void s_customDeleter(ComponentUpdatePolicyEvents *) noexcept;
            /* This needs to be defined so that `ComponentUpdatePolicyEvents` can be used
             * as a key in maps. */
            bool operator<(const ComponentUpdatePolicyEvents &) const noexcept;
            static const char *MODEL_NAME;

          protected:
            Aws::Crt::String GetModelName() const noexcept override;

          private:
            enum ChosenMember
            {
                TAG_PRE_UPDATE_EVENT,
                TAG_POST_UPDATE_EVENT
            } m_chosenMember;
            Aws::Crt::Optional<PreComponentUpdateEvent> m_preUpdateEvent;
            Aws::Crt::Optional<PostComponentUpdateEvent> m_postUpdateEvent;
        };

        class CertificateUpdateEvent : public AbstractShapeBase
        {
          public:
            CertificateUpdateEvent() noexcept {}
            CertificateUpdateEvent &operator=(const CertificateUpdateEvent &) noexcept;
            CertificateUpdateEvent(const CertificateUpdateEvent &objectToCopy) { *this = objectToCopy; }
            void SetCertificateUpdate(const CertificateUpdate &certificateUpdate) noexcept
            {
                m_certificateUpdate = certificateUpdate;
                m_chosenMember = TAG_CERTIFICATE_UPDATE;
            }
            Aws::Crt::Optional<CertificateUpdate> GetCertificateUpdate() noexcept
            {
                if (m_chosenMember == TAG_CERTIFICATE_UPDATE)
                {
                    return m_certificateUpdate;
                }
                else
                {
                    return Aws::Crt::Optional<CertificateUpdate>();
                }
            }
            void SerializeToJsonObject(Aws::Crt::JsonObject &payloadObject) const noexcept override;
            static void s_loadFromJsonView(CertificateUpdateEvent &, const Aws::Crt::JsonView &) noexcept;
            static Aws::Crt::ScopedResource<AbstractShapeBase> s_allocateFromPayload(
                Aws::Crt::StringView,
                Aws::Crt::Allocator *) noexcept;
            static void s_customDeleter(CertificateUpdateEvent *) noexcept;
            /* This needs to be defined so that `CertificateUpdateEvent` can be used as a key in maps. */
            bool operator<(const CertificateUpdateEvent &) const noexcept;
            static const char *MODEL_NAME;

          protected:
            Aws::Crt::String GetModelName() const noexcept override;

          private:
            enum ChosenMember
            {
                TAG_CERTIFICATE_UPDATE
            } m_chosenMember;
            Aws::Crt::Optional<CertificateUpdate> m_certificateUpdate;
        };

        class CertificateOptions : public AbstractShapeBase
        {
          public:
            CertificateOptions() noexcept {}
            CertificateOptions(const CertificateOptions &) = default;
            void SetCertificateType(CertificateType certificateType) noexcept;
            Aws::Crt::Optional<CertificateType> GetCertificateType() noexcept;
            void SerializeToJsonObject(Aws::Crt::JsonObject &payloadObject) const noexcept override;
            static void s_loadFromJsonView(CertificateOptions &, const Aws::Crt::JsonView &) noexcept;
            static Aws::Crt::ScopedResource<AbstractShapeBase> s_allocateFromPayload(
                Aws::Crt::StringView,
                Aws::Crt::Allocator *) noexcept;
            static void s_customDeleter(CertificateOptions *) noexcept;
            /* This needs to be defined so that `CertificateOptions` can be used as a key in maps. */
            bool operator<(const CertificateOptions &) const noexcept;
            static const char *MODEL_NAME;

          protected:
            Aws::Crt::String GetModelName() const noexcept override;

          private:
            Aws::Crt::Optional<Aws::Crt::String> m_certificateType;
        };

        class ConfigurationValidityReport : public AbstractShapeBase
        {
          public:
            ConfigurationValidityReport() noexcept {}
            ConfigurationValidityReport(const ConfigurationValidityReport &) = default;
            void SetStatus(ConfigurationValidityStatus status) noexcept;
            Aws::Crt::Optional<ConfigurationValidityStatus> GetStatus() noexcept;
            void SetDeploymentId(const Aws::Crt::String &deploymentId) noexcept { m_deploymentId = deploymentId; }
            Aws::Crt::Optional<Aws::Crt::String> GetDeploymentId() noexcept { return m_deploymentId; }
            void SetMessage(const Aws::Crt::String &message) noexcept { m_message = message; }
            Aws::Crt::Optional<Aws::Crt::String> GetMessage() noexcept { return m_message; }
            void SerializeToJsonObject(Aws::Crt::JsonObject &payloadObject) const noexcept override;
            static void s_loadFromJsonView(ConfigurationValidityReport &, const Aws::Crt::JsonView &) noexcept;
            static Aws::Crt::ScopedResource<AbstractShapeBase> s_allocateFromPayload(
                Aws::Crt::StringView,
                Aws::Crt::Allocator *) noexcept;
            static void s_customDeleter(ConfigurationValidityReport *) noexcept;
            /* This needs to be defined so that `ConfigurationValidityReport` can be used
             * as a key in maps. */
            bool operator<(const ConfigurationValidityReport &) const noexcept;
            static const char *MODEL_NAME;

          protected:
            Aws::Crt::String GetModelName() const noexcept override;

          private:
            Aws::Crt::Optional<Aws::Crt::String> m_status;
            Aws::Crt::Optional<Aws::Crt::String> m_deploymentId;
            Aws::Crt::Optional<Aws::Crt::String> m_message;
        };

        enum RequestStatus
        {
            REQUEST_STATUS_SUCCEEDED,
            REQUEST_STATUS_FAILED
        };

        class PublishMessage : public AbstractShapeBase
        {
          public:
            PublishMessage() noexcept {}
            PublishMessage &operator=(const PublishMessage &) noexcept;
            PublishMessage(const PublishMessage &objectToCopy) { *this = objectToCopy; }
            void SetJsonMessage(const JsonMessage &jsonMessage) noexcept
            {
                m_jsonMessage = jsonMessage;
                m_chosenMember = TAG_JSON_MESSAGE;
            }
            Aws::Crt::Optional<JsonMessage> GetJsonMessage() noexcept
            {
                if (m_chosenMember == TAG_JSON_MESSAGE)
                {
                    return m_jsonMessage;
                }
                else
                {
                    return Aws::Crt::Optional<JsonMessage>();
                }
            }
            void SetBinaryMessage(const BinaryMessage &binaryMessage) noexcept
            {
                m_binaryMessage = binaryMessage;
                m_chosenMember = TAG_BINARY_MESSAGE;
            }
            Aws::Crt::Optional<BinaryMessage> GetBinaryMessage() noexcept
            {
                if (m_chosenMember == TAG_BINARY_MESSAGE)
                {
                    return m_binaryMessage;
                }
                else
                {
                    return Aws::Crt::Optional<BinaryMessage>();
                }
            }
            void SerializeToJsonObject(Aws::Crt::JsonObject &payloadObject) const noexcept override;
            static void s_loadFromJsonView(PublishMessage &, const Aws::Crt::JsonView &) noexcept;
            static Aws::Crt::ScopedResource<AbstractShapeBase> s_allocateFromPayload(
                Aws::Crt::StringView,
                Aws::Crt::Allocator *) noexcept;
            static void s_customDeleter(PublishMessage *) noexcept;
            /* This needs to be defined so that `PublishMessage` can be used as a key in
             * maps. */
            bool operator<(const PublishMessage &) const noexcept;
            static const char *MODEL_NAME;

          protected:
            Aws::Crt::String GetModelName() const noexcept override;

          private:
            enum ChosenMember
            {
                TAG_JSON_MESSAGE,
                TAG_BINARY_MESSAGE
            } m_chosenMember;
            Aws::Crt::Optional<JsonMessage> m_jsonMessage;
            Aws::Crt::Optional<BinaryMessage> m_binaryMessage;
        };

        enum QOS
        {
            QOS_AT_MOST_ONCE,
            QOS_AT_LEAST_ONCE
        };

        class SecretValue : public AbstractShapeBase
        {
          public:
            SecretValue() noexcept {}
            SecretValue &operator=(const SecretValue &) noexcept;
            SecretValue(const SecretValue &objectToCopy) { *this = objectToCopy; }
            void SetSecretString(const Aws::Crt::String &secretString) noexcept
            {
                m_secretString = secretString;
                m_chosenMember = TAG_SECRET_STRING;
            }
            Aws::Crt::Optional<Aws::Crt::String> GetSecretString() noexcept
            {
                if (m_chosenMember == TAG_SECRET_STRING)
                {
                    return m_secretString;
                }
                else
                {
                    return Aws::Crt::Optional<Aws::Crt::String>();
                }
            }
            void SetSecretBinary(const Aws::Crt::Vector<uint8_t> &secretBinary) noexcept
            {
                m_secretBinary = secretBinary;
                m_chosenMember = TAG_SECRET_BINARY;
            }
            Aws::Crt::Optional<Aws::Crt::Vector<uint8_t>> GetSecretBinary() noexcept
            {
                if (m_chosenMember == TAG_SECRET_BINARY)
                {
                    return m_secretBinary;
                }
                else
                {
                    return Aws::Crt::Optional<Aws::Crt::Vector<uint8_t>>();
                }
            }
            void SerializeToJsonObject(Aws::Crt::JsonObject &payloadObject) const noexcept override;
            static void s_loadFromJsonView(SecretValue &, const Aws::Crt::JsonView &) noexcept;
            static Aws::Crt::ScopedResource<AbstractShapeBase> s_allocateFromPayload(
                Aws::Crt::StringView,
                Aws::Crt::Allocator *) noexcept;
            static void s_customDeleter(SecretValue *) noexcept;
            /* This needs to be defined so that `SecretValue` can be used as a key in
             * maps. */
            bool operator<(const SecretValue &) const noexcept;
            static const char *MODEL_NAME;

          protected:
            Aws::Crt::String GetModelName() const noexcept override;

          private:
            enum ChosenMember
            {
                TAG_SECRET_STRING,
                TAG_SECRET_BINARY
            } m_chosenMember;
            Aws::Crt::Optional<Aws::Crt::String> m_secretString;
            Aws::Crt::Optional<Aws::Crt::Vector<uint8_t>> m_secretBinary;
        };

        class LocalDeployment : public AbstractShapeBase
        {
          public:
            LocalDeployment() noexcept {}
            LocalDeployment(const LocalDeployment &) = default;
            void SetDeploymentId(const Aws::Crt::String &deploymentId) noexcept { m_deploymentId = deploymentId; }
            Aws::Crt::Optional<Aws::Crt::String> GetDeploymentId() noexcept { return m_deploymentId; }
            void SetStatus(DeploymentStatus status) noexcept;
            Aws::Crt::Optional<DeploymentStatus> GetStatus() noexcept;
            void SerializeToJsonObject(Aws::Crt::JsonObject &payloadObject) const noexcept override;
            static void s_loadFromJsonView(LocalDeployment &, const Aws::Crt::JsonView &) noexcept;
            static Aws::Crt::ScopedResource<AbstractShapeBase> s_allocateFromPayload(
                Aws::Crt::StringView,
                Aws::Crt::Allocator *) noexcept;
            static void s_customDeleter(LocalDeployment *) noexcept;
            /* This needs to be defined so that `LocalDeployment` can be used as a key in
             * maps. */
            bool operator<(const LocalDeployment &) const noexcept;
            static const char *MODEL_NAME;

          protected:
            Aws::Crt::String GetModelName() const noexcept override;

          private:
            Aws::Crt::Optional<Aws::Crt::String> m_deploymentId;
            Aws::Crt::Optional<Aws::Crt::String> m_status;
        };

        class ComponentDetails : public AbstractShapeBase
        {
          public:
            ComponentDetails() noexcept {}
            ComponentDetails(const ComponentDetails &) = default;
            void SetComponentName(const Aws::Crt::String &componentName) noexcept { m_componentName = componentName; }
            Aws::Crt::Optional<Aws::Crt::String> GetComponentName() noexcept { return m_componentName; }
            void SetVersion(const Aws::Crt::String &version) noexcept { m_version = version; }
            Aws::Crt::Optional<Aws::Crt::String> GetVersion() noexcept { return m_version; }
            void SetState(LifecycleState state) noexcept;
            Aws::Crt::Optional<LifecycleState> GetState() noexcept;
            void SetConfiguration(const Aws::Crt::JsonObject &configuration) noexcept
            {
                m_configuration = configuration;
            }
            Aws::Crt::Optional<Aws::Crt::JsonObject> GetConfiguration() noexcept { return m_configuration; }
            void SerializeToJsonObject(Aws::Crt::JsonObject &payloadObject) const noexcept override;
            static void s_loadFromJsonView(ComponentDetails &, const Aws::Crt::JsonView &) noexcept;
            static Aws::Crt::ScopedResource<AbstractShapeBase> s_allocateFromPayload(
                Aws::Crt::StringView,
                Aws::Crt::Allocator *) noexcept;
            static void s_customDeleter(ComponentDetails *) noexcept;
            /* This needs to be defined so that `ComponentDetails` can be used as a key in
             * maps. */
            bool operator<(const ComponentDetails &) const noexcept;
            static const char *MODEL_NAME;

          protected:
            Aws::Crt::String GetModelName() const noexcept override;

          private:
            Aws::Crt::Optional<Aws::Crt::String> m_componentName;
            Aws::Crt::Optional<Aws::Crt::String> m_version;
            Aws::Crt::Optional<Aws::Crt::String> m_state;
            Aws::Crt::Optional<Aws::Crt::JsonObject> m_configuration;
        };

        class CredentialDocument : public AbstractShapeBase
        {
          public:
            CredentialDocument() noexcept {}
            CredentialDocument &operator=(const CredentialDocument &) noexcept;
            CredentialDocument(const CredentialDocument &objectToCopy) { *this = objectToCopy; }
            void SetMqttCredential(const MQTTCredential &mqttCredential) noexcept
            {
                m_mqttCredential = mqttCredential;
                m_chosenMember = TAG_MQTT_CREDENTIAL;
            }
            Aws::Crt::Optional<MQTTCredential> GetMqttCredential() noexcept
            {
                if (m_chosenMember == TAG_MQTT_CREDENTIAL)
                {
                    return m_mqttCredential;
                }
                else
                {
                    return Aws::Crt::Optional<MQTTCredential>();
                }
            }
            void SerializeToJsonObject(Aws::Crt::JsonObject &payloadObject) const noexcept override;
            static void s_loadFromJsonView(CredentialDocument &, const Aws::Crt::JsonView &) noexcept;
            static Aws::Crt::ScopedResource<AbstractShapeBase> s_allocateFromPayload(
                Aws::Crt::StringView,
                Aws::Crt::Allocator *) noexcept;
            static void s_customDeleter(CredentialDocument *) noexcept;
            /* This needs to be defined so that `CredentialDocument` can be used as a key in maps. */
            bool operator<(const CredentialDocument &) const noexcept;
            static const char *MODEL_NAME;

          protected:
            Aws::Crt::String GetModelName() const noexcept override;

          private:
            enum ChosenMember
            {
                TAG_MQTT_CREDENTIAL
            } m_chosenMember;
            Aws::Crt::Optional<MQTTCredential> m_mqttCredential;
        };

        class VerifyClientDeviceIdentityResponse : public AbstractShapeBase
        {
          public:
            VerifyClientDeviceIdentityResponse() noexcept {}
            VerifyClientDeviceIdentityResponse(const VerifyClientDeviceIdentityResponse &) = default;
            void SetIsValidClientDevice(const bool &isValidClientDevice) noexcept
            {
                m_isValidClientDevice = isValidClientDevice;
            }
            Aws::Crt::Optional<bool> GetIsValidClientDevice() noexcept { return m_isValidClientDevice; }
            void SerializeToJsonObject(Aws::Crt::JsonObject &payloadObject) const noexcept override;
            static void s_loadFromJsonView(VerifyClientDeviceIdentityResponse &, const Aws::Crt::JsonView &) noexcept;
            static Aws::Crt::ScopedResource<AbstractShapeBase> s_allocateFromPayload(
                Aws::Crt::StringView,
                Aws::Crt::Allocator *) noexcept;
            static void s_customDeleter(VerifyClientDeviceIdentityResponse *) noexcept;
            /* This needs to be defined so that `VerifyClientDeviceIdentityResponse` can be used as a key in maps. */
            bool operator<(const VerifyClientDeviceIdentityResponse &) const noexcept;
            static const char *MODEL_NAME;

          protected:
            Aws::Crt::String GetModelName() const noexcept override;

          private:
            Aws::Crt::Optional<bool> m_isValidClientDevice;
        };

        class VerifyClientDeviceIdentityRequest : public AbstractShapeBase
        {
          public:
            VerifyClientDeviceIdentityRequest() noexcept {}
            VerifyClientDeviceIdentityRequest(const VerifyClientDeviceIdentityRequest &) = default;
            void SetCredential(const ClientDeviceCredential &credential) noexcept { m_credential = credential; }
            Aws::Crt::Optional<ClientDeviceCredential> GetCredential() noexcept { return m_credential; }
            void SerializeToJsonObject(Aws::Crt::JsonObject &payloadObject) const noexcept override;
            static void s_loadFromJsonView(VerifyClientDeviceIdentityRequest &, const Aws::Crt::JsonView &) noexcept;
            static Aws::Crt::ScopedResource<AbstractShapeBase> s_allocateFromPayload(
                Aws::Crt::StringView,
                Aws::Crt::Allocator *) noexcept;
            static void s_customDeleter(VerifyClientDeviceIdentityRequest *) noexcept;
            /* This needs to be defined so that `VerifyClientDeviceIdentityRequest` can be used as a key in maps. */
            bool operator<(const VerifyClientDeviceIdentityRequest &) const noexcept;
            static const char *MODEL_NAME;

          protected:
            Aws::Crt::String GetModelName() const noexcept override;

          private:
            Aws::Crt::Optional<ClientDeviceCredential> m_credential;
        };

        class InvalidTokenError : public OperationError
        {
          public:
            InvalidTokenError() noexcept {}
            InvalidTokenError(const InvalidTokenError &) = default;
            void SetMessage(const Aws::Crt::String &message) noexcept { m_message = message; }
            Aws::Crt::Optional<Aws::Crt::String> GetMessage() noexcept override { return m_message; }
            void SerializeToJsonObject(Aws::Crt::JsonObject &payloadObject) const noexcept override;
            static void s_loadFromJsonView(InvalidTokenError &, const Aws::Crt::JsonView &) noexcept;
            static Aws::Crt::ScopedResource<OperationError> s_allocateFromPayload(
                Aws::Crt::StringView,
                Aws::Crt::Allocator *) noexcept;
            static void s_customDeleter(InvalidTokenError *) noexcept;
            /* This needs to be defined so that `InvalidTokenError` can be used as a key
             * in maps. */
            bool operator<(const InvalidTokenError &) const noexcept;
            static const char *MODEL_NAME;

          protected:
            Aws::Crt::String GetModelName() const noexcept override;

          private:
            Aws::Crt::Optional<Aws::Crt::String> m_message;
        };

        class ValidateAuthorizationTokenResponse : public AbstractShapeBase
        {
          public:
            ValidateAuthorizationTokenResponse() noexcept {}
            ValidateAuthorizationTokenResponse(const ValidateAuthorizationTokenResponse &) = default;
            void SetIsValid(const bool &isValid) noexcept { m_isValid = isValid; }
            Aws::Crt::Optional<bool> GetIsValid() noexcept { return m_isValid; }
            void SerializeToJsonObject(Aws::Crt::JsonObject &payloadObject) const noexcept override;
            static void s_loadFromJsonView(ValidateAuthorizationTokenResponse &, const Aws::Crt::JsonView &) noexcept;
            static Aws::Crt::ScopedResource<AbstractShapeBase> s_allocateFromPayload(
                Aws::Crt::StringView,
                Aws::Crt::Allocator *) noexcept;
            static void s_customDeleter(ValidateAuthorizationTokenResponse *) noexcept;
            /* This needs to be defined so that `ValidateAuthorizationTokenResponse` can
             * be used as a key in maps. */
            bool operator<(const ValidateAuthorizationTokenResponse &) const noexcept;
            static const char *MODEL_NAME;

          protected:
            Aws::Crt::String GetModelName() const noexcept override;

          private:
            Aws::Crt::Optional<bool> m_isValid;
        };

        class ValidateAuthorizationTokenRequest : public AbstractShapeBase
        {
          public:
            ValidateAuthorizationTokenRequest() noexcept {}
            ValidateAuthorizationTokenRequest(const ValidateAuthorizationTokenRequest &) = default;
            void SetToken(const Aws::Crt::String &token) noexcept { m_token = token; }
            Aws::Crt::Optional<Aws::Crt::String> GetToken() noexcept { return m_token; }
            void SerializeToJsonObject(Aws::Crt::JsonObject &payloadObject) const noexcept override;
            static void s_loadFromJsonView(ValidateAuthorizationTokenRequest &, const Aws::Crt::JsonView &) noexcept;
            static Aws::Crt::ScopedResource<AbstractShapeBase> s_allocateFromPayload(
                Aws::Crt::StringView,
                Aws::Crt::Allocator *) noexcept;
            static void s_customDeleter(ValidateAuthorizationTokenRequest *) noexcept;
            /* This needs to be defined so that `ValidateAuthorizationTokenRequest` can be
             * used as a key in maps. */
            bool operator<(const ValidateAuthorizationTokenRequest &) const noexcept;
            static const char *MODEL_NAME;

          protected:
            Aws::Crt::String GetModelName() const noexcept override;

          private:
            Aws::Crt::Optional<Aws::Crt::String> m_token;
        };

        class UpdateThingShadowResponse : public AbstractShapeBase
        {
          public:
            UpdateThingShadowResponse() noexcept {}
            UpdateThingShadowResponse(const UpdateThingShadowResponse &) = default;
            void SetPayload(const Aws::Crt::Vector<uint8_t> &payload) noexcept { m_payload = payload; }
            Aws::Crt::Optional<Aws::Crt::Vector<uint8_t>> GetPayload() noexcept { return m_payload; }
            void SerializeToJsonObject(Aws::Crt::JsonObject &payloadObject) const noexcept override;
            static void s_loadFromJsonView(UpdateThingShadowResponse &, const Aws::Crt::JsonView &) noexcept;
            static Aws::Crt::ScopedResource<AbstractShapeBase> s_allocateFromPayload(
                Aws::Crt::StringView,
                Aws::Crt::Allocator *) noexcept;
            static void s_customDeleter(UpdateThingShadowResponse *) noexcept;
            /* This needs to be defined so that `UpdateThingShadowResponse` can be used as
             * a key in maps. */
            bool operator<(const UpdateThingShadowResponse &) const noexcept;
            static const char *MODEL_NAME;

          protected:
            Aws::Crt::String GetModelName() const noexcept override;

          private:
            Aws::Crt::Optional<Aws::Crt::Vector<uint8_t>> m_payload;
        };

        class UpdateThingShadowRequest : public AbstractShapeBase
        {
          public:
            UpdateThingShadowRequest() noexcept {}
            UpdateThingShadowRequest(const UpdateThingShadowRequest &) = default;
            void SetThingName(const Aws::Crt::String &thingName) noexcept { m_thingName = thingName; }
            Aws::Crt::Optional<Aws::Crt::String> GetThingName() noexcept { return m_thingName; }
            void SetShadowName(const Aws::Crt::String &shadowName) noexcept { m_shadowName = shadowName; }
            Aws::Crt::Optional<Aws::Crt::String> GetShadowName() noexcept { return m_shadowName; }
            void SetPayload(const Aws::Crt::Vector<uint8_t> &payload) noexcept { m_payload = payload; }
            Aws::Crt::Optional<Aws::Crt::Vector<uint8_t>> GetPayload() noexcept { return m_payload; }
            void SerializeToJsonObject(Aws::Crt::JsonObject &payloadObject) const noexcept override;
            static void s_loadFromJsonView(UpdateThingShadowRequest &, const Aws::Crt::JsonView &) noexcept;
            static Aws::Crt::ScopedResource<AbstractShapeBase> s_allocateFromPayload(
                Aws::Crt::StringView,
                Aws::Crt::Allocator *) noexcept;
            static void s_customDeleter(UpdateThingShadowRequest *) noexcept;
            /* This needs to be defined so that `UpdateThingShadowRequest` can be used as
             * a key in maps. */
            bool operator<(const UpdateThingShadowRequest &) const noexcept;
            static const char *MODEL_NAME;

          protected:
            Aws::Crt::String GetModelName() const noexcept override;

          private:
            Aws::Crt::Optional<Aws::Crt::String> m_thingName;
            Aws::Crt::Optional<Aws::Crt::String> m_shadowName;
            Aws::Crt::Optional<Aws::Crt::Vector<uint8_t>> m_payload;
        };

        class UpdateStateResponse : public AbstractShapeBase
        {
          public:
            UpdateStateResponse() noexcept {}
            UpdateStateResponse(const UpdateStateResponse &) = default;
            void SerializeToJsonObject(Aws::Crt::JsonObject &payloadObject) const noexcept override;
            static void s_loadFromJsonView(UpdateStateResponse &, const Aws::Crt::JsonView &) noexcept;
            static Aws::Crt::ScopedResource<AbstractShapeBase> s_allocateFromPayload(
                Aws::Crt::StringView,
                Aws::Crt::Allocator *) noexcept;
            static void s_customDeleter(UpdateStateResponse *) noexcept;
            /* This needs to be defined so that `UpdateStateResponse` can be used as a key
             * in maps. */
            bool operator<(const UpdateStateResponse &) const noexcept;
            static const char *MODEL_NAME;

          protected:
            Aws::Crt::String GetModelName() const noexcept override;

          private:
        };

        class UpdateStateRequest : public AbstractShapeBase
        {
          public:
            UpdateStateRequest() noexcept {}
            UpdateStateRequest(const UpdateStateRequest &) = default;
            void SetState(ReportedLifecycleState state) noexcept;
            Aws::Crt::Optional<ReportedLifecycleState> GetState() noexcept;
            void SerializeToJsonObject(Aws::Crt::JsonObject &payloadObject) const noexcept override;
            static void s_loadFromJsonView(UpdateStateRequest &, const Aws::Crt::JsonView &) noexcept;
            static Aws::Crt::ScopedResource<AbstractShapeBase> s_allocateFromPayload(
                Aws::Crt::StringView,
                Aws::Crt::Allocator *) noexcept;
            static void s_customDeleter(UpdateStateRequest *) noexcept;
            /* This needs to be defined so that `UpdateStateRequest` can be used as a key
             * in maps. */
            bool operator<(const UpdateStateRequest &) const noexcept;
            static const char *MODEL_NAME;

          protected:
            Aws::Crt::String GetModelName() const noexcept override;

          private:
            Aws::Crt::Optional<Aws::Crt::String> m_state;
        };

        class FailedUpdateConditionCheckError : public OperationError
        {
          public:
            FailedUpdateConditionCheckError() noexcept {}
            FailedUpdateConditionCheckError(const FailedUpdateConditionCheckError &) = default;
            void SetMessage(const Aws::Crt::String &message) noexcept { m_message = message; }
            Aws::Crt::Optional<Aws::Crt::String> GetMessage() noexcept override { return m_message; }
            void SerializeToJsonObject(Aws::Crt::JsonObject &payloadObject) const noexcept override;
            static void s_loadFromJsonView(FailedUpdateConditionCheckError &, const Aws::Crt::JsonView &) noexcept;
            static Aws::Crt::ScopedResource<OperationError> s_allocateFromPayload(
                Aws::Crt::StringView,
                Aws::Crt::Allocator *) noexcept;
            static void s_customDeleter(FailedUpdateConditionCheckError *) noexcept;
            /* This needs to be defined so that `FailedUpdateConditionCheckError` can be
             * used as a key in maps. */
            bool operator<(const FailedUpdateConditionCheckError &) const noexcept;
            static const char *MODEL_NAME;

          protected:
            Aws::Crt::String GetModelName() const noexcept override;

          private:
            Aws::Crt::Optional<Aws::Crt::String> m_message;
        };

        class ConflictError : public OperationError
        {
          public:
            ConflictError() noexcept {}
            ConflictError(const ConflictError &) = default;
            void SetMessage(const Aws::Crt::String &message) noexcept { m_message = message; }
            Aws::Crt::Optional<Aws::Crt::String> GetMessage() noexcept override { return m_message; }
            void SerializeToJsonObject(Aws::Crt::JsonObject &payloadObject) const noexcept override;
            static void s_loadFromJsonView(ConflictError &, const Aws::Crt::JsonView &) noexcept;
            static Aws::Crt::ScopedResource<OperationError> s_allocateFromPayload(
                Aws::Crt::StringView,
                Aws::Crt::Allocator *) noexcept;
            static void s_customDeleter(ConflictError *) noexcept;
            /* This needs to be defined so that `ConflictError` can be used as a key in
             * maps. */
            bool operator<(const ConflictError &) const noexcept;
            static const char *MODEL_NAME;

          protected:
            Aws::Crt::String GetModelName() const noexcept override;

          private:
            Aws::Crt::Optional<Aws::Crt::String> m_message;
        };

        class UpdateConfigurationResponse : public AbstractShapeBase
        {
          public:
            UpdateConfigurationResponse() noexcept {}
            UpdateConfigurationResponse(const UpdateConfigurationResponse &) = default;
            void SerializeToJsonObject(Aws::Crt::JsonObject &payloadObject) const noexcept override;
            static void s_loadFromJsonView(UpdateConfigurationResponse &, const Aws::Crt::JsonView &) noexcept;
            static Aws::Crt::ScopedResource<AbstractShapeBase> s_allocateFromPayload(
                Aws::Crt::StringView,
                Aws::Crt::Allocator *) noexcept;
            static void s_customDeleter(UpdateConfigurationResponse *) noexcept;
            /* This needs to be defined so that `UpdateConfigurationResponse` can be used
             * as a key in maps. */
            bool operator<(const UpdateConfigurationResponse &) const noexcept;
            static const char *MODEL_NAME;

          protected:
            Aws::Crt::String GetModelName() const noexcept override;

          private:
        };

        class UpdateConfigurationRequest : public AbstractShapeBase
        {
          public:
            UpdateConfigurationRequest() noexcept {}
            UpdateConfigurationRequest(const UpdateConfigurationRequest &) = default;
            void SetKeyPath(const Aws::Crt::Vector<Aws::Crt::String> &keyPath) noexcept { m_keyPath = keyPath; }
            Aws::Crt::Optional<Aws::Crt::Vector<Aws::Crt::String>> GetKeyPath() noexcept { return m_keyPath; }
            void SetTimestamp(const Aws::Crt::DateTime &timestamp) noexcept { m_timestamp = timestamp; }
            Aws::Crt::Optional<Aws::Crt::DateTime> GetTimestamp() noexcept { return m_timestamp; }
            void SetValueToMerge(const Aws::Crt::JsonObject &valueToMerge) noexcept { m_valueToMerge = valueToMerge; }
            Aws::Crt::Optional<Aws::Crt::JsonObject> GetValueToMerge() noexcept { return m_valueToMerge; }
            void SerializeToJsonObject(Aws::Crt::JsonObject &payloadObject) const noexcept override;
            static void s_loadFromJsonView(UpdateConfigurationRequest &, const Aws::Crt::JsonView &) noexcept;
            static Aws::Crt::ScopedResource<AbstractShapeBase> s_allocateFromPayload(
                Aws::Crt::StringView,
                Aws::Crt::Allocator *) noexcept;
            static void s_customDeleter(UpdateConfigurationRequest *) noexcept;
            /* This needs to be defined so that `UpdateConfigurationRequest` can be used
             * as a key in maps. */
            bool operator<(const UpdateConfigurationRequest &) const noexcept;
            static const char *MODEL_NAME;

          protected:
            Aws::Crt::String GetModelName() const noexcept override;

          private:
            Aws::Crt::Optional<Aws::Crt::Vector<Aws::Crt::String>> m_keyPath;
            Aws::Crt::Optional<Aws::Crt::DateTime> m_timestamp;
            Aws::Crt::Optional<Aws::Crt::JsonObject> m_valueToMerge;
        };

        class SubscribeToValidateConfigurationUpdatesResponse : public AbstractShapeBase
        {
          public:
            SubscribeToValidateConfigurationUpdatesResponse() noexcept {}
            SubscribeToValidateConfigurationUpdatesResponse(const SubscribeToValidateConfigurationUpdatesResponse &) =
                default;
            void SerializeToJsonObject(Aws::Crt::JsonObject &payloadObject) const noexcept override;
            static void s_loadFromJsonView(
                SubscribeToValidateConfigurationUpdatesResponse &,
                const Aws::Crt::JsonView &) noexcept;
            static Aws::Crt::ScopedResource<AbstractShapeBase> s_allocateFromPayload(
                Aws::Crt::StringView,
                Aws::Crt::Allocator *) noexcept;
            static void s_customDeleter(SubscribeToValidateConfigurationUpdatesResponse *) noexcept;
            /* This needs to be defined so that
             * `SubscribeToValidateConfigurationUpdatesResponse` can be used as a key in
             * maps. */
            bool operator<(const SubscribeToValidateConfigurationUpdatesResponse &) const noexcept;
            static const char *MODEL_NAME;

          protected:
            Aws::Crt::String GetModelName() const noexcept override;

          private:
        };

        class SubscribeToValidateConfigurationUpdatesRequest : public AbstractShapeBase
        {
          public:
            SubscribeToValidateConfigurationUpdatesRequest() noexcept {}
            SubscribeToValidateConfigurationUpdatesRequest(const SubscribeToValidateConfigurationUpdatesRequest &) =
                default;
            void SerializeToJsonObject(Aws::Crt::JsonObject &payloadObject) const noexcept override;
            static void s_loadFromJsonView(
                SubscribeToValidateConfigurationUpdatesRequest &,
                const Aws::Crt::JsonView &) noexcept;
            static Aws::Crt::ScopedResource<AbstractShapeBase> s_allocateFromPayload(
                Aws::Crt::StringView,
                Aws::Crt::Allocator *) noexcept;
            static void s_customDeleter(SubscribeToValidateConfigurationUpdatesRequest *) noexcept;
            /* This needs to be defined so that
             * `SubscribeToValidateConfigurationUpdatesRequest` can be used as a key in
             * maps. */
            bool operator<(const SubscribeToValidateConfigurationUpdatesRequest &) const noexcept;
            static const char *MODEL_NAME;

          protected:
            Aws::Crt::String GetModelName() const noexcept override;

          private:
        };

        class SubscribeToTopicResponse : public AbstractShapeBase
        {
          public:
            SubscribeToTopicResponse() noexcept {}
            SubscribeToTopicResponse(const SubscribeToTopicResponse &) = default;
            /* Deprecated No longer used */
            void SetTopicName(const Aws::Crt::String &topicName) noexcept { m_topicName = topicName; }
            /* Deprecated No longer used */
            Aws::Crt::Optional<Aws::Crt::String> GetTopicName() noexcept { return m_topicName; }
            void SerializeToJsonObject(Aws::Crt::JsonObject &payloadObject) const noexcept override;
            static void s_loadFromJsonView(SubscribeToTopicResponse &, const Aws::Crt::JsonView &) noexcept;
            static Aws::Crt::ScopedResource<AbstractShapeBase> s_allocateFromPayload(
                Aws::Crt::StringView,
                Aws::Crt::Allocator *) noexcept;
            static void s_customDeleter(SubscribeToTopicResponse *) noexcept;
            /* This needs to be defined so that `SubscribeToTopicResponse` can be used as
             * a key in maps. */
            bool operator<(const SubscribeToTopicResponse &) const noexcept;
            static const char *MODEL_NAME;

          protected:
            Aws::Crt::String GetModelName() const noexcept override;

          private:
            Aws::Crt::Optional<Aws::Crt::String> m_topicName;
        };

        class SubscribeToTopicRequest : public AbstractShapeBase
        {
          public:
            SubscribeToTopicRequest() noexcept {}
            SubscribeToTopicRequest(const SubscribeToTopicRequest &) = default;
            void SetTopic(const Aws::Crt::String &topic) noexcept { m_topic = topic; }
            Aws::Crt::Optional<Aws::Crt::String> GetTopic() noexcept { return m_topic; }
            void SetReceiveMode(ReceiveMode receiveMode) noexcept;
            Aws::Crt::Optional<ReceiveMode> GetReceiveMode() noexcept;
            void SerializeToJsonObject(Aws::Crt::JsonObject &payloadObject) const noexcept override;
            static void s_loadFromJsonView(SubscribeToTopicRequest &, const Aws::Crt::JsonView &) noexcept;
            static Aws::Crt::ScopedResource<AbstractShapeBase> s_allocateFromPayload(
                Aws::Crt::StringView,
                Aws::Crt::Allocator *) noexcept;
            static void s_customDeleter(SubscribeToTopicRequest *) noexcept;
            /* This needs to be defined so that `SubscribeToTopicRequest` can be used as a
             * key in maps. */
            bool operator<(const SubscribeToTopicRequest &) const noexcept;
            static const char *MODEL_NAME;

          protected:
            Aws::Crt::String GetModelName() const noexcept override;

          private:
            Aws::Crt::Optional<Aws::Crt::String> m_topic;
            Aws::Crt::Optional<Aws::Crt::String> m_receiveMode;
        };

        class SubscribeToIoTCoreResponse : public AbstractShapeBase
        {
          public:
            SubscribeToIoTCoreResponse() noexcept {}
            SubscribeToIoTCoreResponse(const SubscribeToIoTCoreResponse &) = default;
            void SerializeToJsonObject(Aws::Crt::JsonObject &payloadObject) const noexcept override;
            static void s_loadFromJsonView(SubscribeToIoTCoreResponse &, const Aws::Crt::JsonView &) noexcept;
            static Aws::Crt::ScopedResource<AbstractShapeBase> s_allocateFromPayload(
                Aws::Crt::StringView,
                Aws::Crt::Allocator *) noexcept;
            static void s_customDeleter(SubscribeToIoTCoreResponse *) noexcept;
            /* This needs to be defined so that `SubscribeToIoTCoreResponse` can be used
             * as a key in maps. */
            bool operator<(const SubscribeToIoTCoreResponse &) const noexcept;
            static const char *MODEL_NAME;

          protected:
            Aws::Crt::String GetModelName() const noexcept override;

          private:
        };

        class SubscribeToIoTCoreRequest : public AbstractShapeBase
        {
          public:
            SubscribeToIoTCoreRequest() noexcept {}
            SubscribeToIoTCoreRequest(const SubscribeToIoTCoreRequest &) = default;
            void SetTopicName(const Aws::Crt::String &topicName) noexcept { m_topicName = topicName; }
            Aws::Crt::Optional<Aws::Crt::String> GetTopicName() noexcept { return m_topicName; }
            void SetQos(QOS qos) noexcept;
            Aws::Crt::Optional<QOS> GetQos() noexcept;
            void SerializeToJsonObject(Aws::Crt::JsonObject &payloadObject) const noexcept override;
            static void s_loadFromJsonView(SubscribeToIoTCoreRequest &, const Aws::Crt::JsonView &) noexcept;
            static Aws::Crt::ScopedResource<AbstractShapeBase> s_allocateFromPayload(
                Aws::Crt::StringView,
                Aws::Crt::Allocator *) noexcept;
            static void s_customDeleter(SubscribeToIoTCoreRequest *) noexcept;
            /* This needs to be defined so that `SubscribeToIoTCoreRequest` can be used as
             * a key in maps. */
            bool operator<(const SubscribeToIoTCoreRequest &) const noexcept;
            static const char *MODEL_NAME;

          protected:
            Aws::Crt::String GetModelName() const noexcept override;

          private:
            Aws::Crt::Optional<Aws::Crt::String> m_topicName;
            Aws::Crt::Optional<Aws::Crt::String> m_qos;
        };

        class SubscribeToConfigurationUpdateResponse : public AbstractShapeBase
        {
          public:
            SubscribeToConfigurationUpdateResponse() noexcept {}
            SubscribeToConfigurationUpdateResponse(const SubscribeToConfigurationUpdateResponse &) = default;
            void SerializeToJsonObject(Aws::Crt::JsonObject &payloadObject) const noexcept override;
            static void s_loadFromJsonView(
                SubscribeToConfigurationUpdateResponse &,
                const Aws::Crt::JsonView &) noexcept;
            static Aws::Crt::ScopedResource<AbstractShapeBase> s_allocateFromPayload(
                Aws::Crt::StringView,
                Aws::Crt::Allocator *) noexcept;
            static void s_customDeleter(SubscribeToConfigurationUpdateResponse *) noexcept;
            /* This needs to be defined so that `SubscribeToConfigurationUpdateResponse`
             * can be used as a key in maps. */
            bool operator<(const SubscribeToConfigurationUpdateResponse &) const noexcept;
            static const char *MODEL_NAME;

          protected:
            Aws::Crt::String GetModelName() const noexcept override;

          private:
        };

        class SubscribeToConfigurationUpdateRequest : public AbstractShapeBase
        {
          public:
            SubscribeToConfigurationUpdateRequest() noexcept {}
            SubscribeToConfigurationUpdateRequest(const SubscribeToConfigurationUpdateRequest &) = default;
            void SetComponentName(const Aws::Crt::String &componentName) noexcept { m_componentName = componentName; }
            Aws::Crt::Optional<Aws::Crt::String> GetComponentName() noexcept { return m_componentName; }
            void SetKeyPath(const Aws::Crt::Vector<Aws::Crt::String> &keyPath) noexcept { m_keyPath = keyPath; }
            Aws::Crt::Optional<Aws::Crt::Vector<Aws::Crt::String>> GetKeyPath() noexcept { return m_keyPath; }
            void SerializeToJsonObject(Aws::Crt::JsonObject &payloadObject) const noexcept override;
            static void s_loadFromJsonView(
                SubscribeToConfigurationUpdateRequest &,
                const Aws::Crt::JsonView &) noexcept;
            static Aws::Crt::ScopedResource<AbstractShapeBase> s_allocateFromPayload(
                Aws::Crt::StringView,
                Aws::Crt::Allocator *) noexcept;
            static void s_customDeleter(SubscribeToConfigurationUpdateRequest *) noexcept;
            /* This needs to be defined so that `SubscribeToConfigurationUpdateRequest`
             * can be used as a key in maps. */
            bool operator<(const SubscribeToConfigurationUpdateRequest &) const noexcept;
            static const char *MODEL_NAME;

          protected:
            Aws::Crt::String GetModelName() const noexcept override;

          private:
            Aws::Crt::Optional<Aws::Crt::String> m_componentName;
            Aws::Crt::Optional<Aws::Crt::Vector<Aws::Crt::String>> m_keyPath;
        };

        class SubscribeToComponentUpdatesResponse : public AbstractShapeBase
        {
          public:
            SubscribeToComponentUpdatesResponse() noexcept {}
            SubscribeToComponentUpdatesResponse(const SubscribeToComponentUpdatesResponse &) = default;
            void SerializeToJsonObject(Aws::Crt::JsonObject &payloadObject) const noexcept override;
            static void s_loadFromJsonView(SubscribeToComponentUpdatesResponse &, const Aws::Crt::JsonView &) noexcept;
            static Aws::Crt::ScopedResource<AbstractShapeBase> s_allocateFromPayload(
                Aws::Crt::StringView,
                Aws::Crt::Allocator *) noexcept;
            static void s_customDeleter(SubscribeToComponentUpdatesResponse *) noexcept;
            /* This needs to be defined so that `SubscribeToComponentUpdatesResponse` can
             * be used as a key in maps. */
            bool operator<(const SubscribeToComponentUpdatesResponse &) const noexcept;
            static const char *MODEL_NAME;

          protected:
            Aws::Crt::String GetModelName() const noexcept override;

          private:
        };

        class SubscribeToComponentUpdatesRequest : public AbstractShapeBase
        {
          public:
            SubscribeToComponentUpdatesRequest() noexcept {}
            SubscribeToComponentUpdatesRequest(const SubscribeToComponentUpdatesRequest &) = default;
            void SerializeToJsonObject(Aws::Crt::JsonObject &payloadObject) const noexcept override;
            static void s_loadFromJsonView(SubscribeToComponentUpdatesRequest &, const Aws::Crt::JsonView &) noexcept;
            static Aws::Crt::ScopedResource<AbstractShapeBase> s_allocateFromPayload(
                Aws::Crt::StringView,
                Aws::Crt::Allocator *) noexcept;
            static void s_customDeleter(SubscribeToComponentUpdatesRequest *) noexcept;
            /* This needs to be defined so that `SubscribeToComponentUpdatesRequest` can
             * be used as a key in maps. */
            bool operator<(const SubscribeToComponentUpdatesRequest &) const noexcept;
            static const char *MODEL_NAME;

          protected:
            Aws::Crt::String GetModelName() const noexcept override;

          private:
        };

        class SubscribeToCertificateUpdatesResponse : public AbstractShapeBase
        {
          public:
            SubscribeToCertificateUpdatesResponse() noexcept {}
            SubscribeToCertificateUpdatesResponse(const SubscribeToCertificateUpdatesResponse &) = default;
            void SerializeToJsonObject(Aws::Crt::JsonObject &payloadObject) const noexcept override;
            static void s_loadFromJsonView(
                SubscribeToCertificateUpdatesResponse &,
                const Aws::Crt::JsonView &) noexcept;
            static Aws::Crt::ScopedResource<AbstractShapeBase> s_allocateFromPayload(
                Aws::Crt::StringView,
                Aws::Crt::Allocator *) noexcept;
            static void s_customDeleter(SubscribeToCertificateUpdatesResponse *) noexcept;
            /* This needs to be defined so that `SubscribeToCertificateUpdatesResponse` can be used as a key in maps. */
            bool operator<(const SubscribeToCertificateUpdatesResponse &) const noexcept;
            static const char *MODEL_NAME;

          protected:
            Aws::Crt::String GetModelName() const noexcept override;

          private:
        };

        class SubscribeToCertificateUpdatesRequest : public AbstractShapeBase
        {
          public:
            SubscribeToCertificateUpdatesRequest() noexcept {}
            SubscribeToCertificateUpdatesRequest(const SubscribeToCertificateUpdatesRequest &) = default;
            void SetCertificateOptions(const CertificateOptions &certificateOptions) noexcept
            {
                m_certificateOptions = certificateOptions;
            }
            Aws::Crt::Optional<CertificateOptions> GetCertificateOptions() noexcept { return m_certificateOptions; }
            void SerializeToJsonObject(Aws::Crt::JsonObject &payloadObject) const noexcept override;
            static void s_loadFromJsonView(SubscribeToCertificateUpdatesRequest &, const Aws::Crt::JsonView &) noexcept;
            static Aws::Crt::ScopedResource<AbstractShapeBase> s_allocateFromPayload(
                Aws::Crt::StringView,
                Aws::Crt::Allocator *) noexcept;
            static void s_customDeleter(SubscribeToCertificateUpdatesRequest *) noexcept;
            /* This needs to be defined so that `SubscribeToCertificateUpdatesRequest` can be used as a key in maps. */
            bool operator<(const SubscribeToCertificateUpdatesRequest &) const noexcept;
            static const char *MODEL_NAME;

          protected:
            Aws::Crt::String GetModelName() const noexcept override;

          private:
            Aws::Crt::Optional<CertificateOptions> m_certificateOptions;
        };

        class StopComponentResponse : public AbstractShapeBase
        {
          public:
            StopComponentResponse() noexcept {}
            StopComponentResponse(const StopComponentResponse &) = default;
            void SetStopStatus(RequestStatus stopStatus) noexcept;
            Aws::Crt::Optional<RequestStatus> GetStopStatus() noexcept;
            void SetMessage(const Aws::Crt::String &message) noexcept { m_message = message; }
            Aws::Crt::Optional<Aws::Crt::String> GetMessage() noexcept { return m_message; }
            void SerializeToJsonObject(Aws::Crt::JsonObject &payloadObject) const noexcept override;
            static void s_loadFromJsonView(StopComponentResponse &, const Aws::Crt::JsonView &) noexcept;
            static Aws::Crt::ScopedResource<AbstractShapeBase> s_allocateFromPayload(
                Aws::Crt::StringView,
                Aws::Crt::Allocator *) noexcept;
            static void s_customDeleter(StopComponentResponse *) noexcept;
            /* This needs to be defined so that `StopComponentResponse` can be used as a
             * key in maps. */
            bool operator<(const StopComponentResponse &) const noexcept;
            static const char *MODEL_NAME;

          protected:
            Aws::Crt::String GetModelName() const noexcept override;

          private:
            Aws::Crt::Optional<Aws::Crt::String> m_stopStatus;
            Aws::Crt::Optional<Aws::Crt::String> m_message;
        };

        class StopComponentRequest : public AbstractShapeBase
        {
          public:
            StopComponentRequest() noexcept {}
            StopComponentRequest(const StopComponentRequest &) = default;
            void SetComponentName(const Aws::Crt::String &componentName) noexcept { m_componentName = componentName; }
            Aws::Crt::Optional<Aws::Crt::String> GetComponentName() noexcept { return m_componentName; }
            void SerializeToJsonObject(Aws::Crt::JsonObject &payloadObject) const noexcept override;
            static void s_loadFromJsonView(StopComponentRequest &, const Aws::Crt::JsonView &) noexcept;
            static Aws::Crt::ScopedResource<AbstractShapeBase> s_allocateFromPayload(
                Aws::Crt::StringView,
                Aws::Crt::Allocator *) noexcept;
            static void s_customDeleter(StopComponentRequest *) noexcept;
            /* This needs to be defined so that `StopComponentRequest` can be used as a
             * key in maps. */
            bool operator<(const StopComponentRequest &) const noexcept;
            static const char *MODEL_NAME;

          protected:
            Aws::Crt::String GetModelName() const noexcept override;

          private:
            Aws::Crt::Optional<Aws::Crt::String> m_componentName;
        };

        class SendConfigurationValidityReportResponse : public AbstractShapeBase
        {
          public:
            SendConfigurationValidityReportResponse() noexcept {}
            SendConfigurationValidityReportResponse(const SendConfigurationValidityReportResponse &) = default;
            void SerializeToJsonObject(Aws::Crt::JsonObject &payloadObject) const noexcept override;
            static void s_loadFromJsonView(
                SendConfigurationValidityReportResponse &,
                const Aws::Crt::JsonView &) noexcept;
            static Aws::Crt::ScopedResource<AbstractShapeBase> s_allocateFromPayload(
                Aws::Crt::StringView,
                Aws::Crt::Allocator *) noexcept;
            static void s_customDeleter(SendConfigurationValidityReportResponse *) noexcept;
            /* This needs to be defined so that `SendConfigurationValidityReportResponse`
             * can be used as a key in maps. */
            bool operator<(const SendConfigurationValidityReportResponse &) const noexcept;
            static const char *MODEL_NAME;

          protected:
            Aws::Crt::String GetModelName() const noexcept override;

          private:
        };

        class SendConfigurationValidityReportRequest : public AbstractShapeBase
        {
          public:
            SendConfigurationValidityReportRequest() noexcept {}
            SendConfigurationValidityReportRequest(const SendConfigurationValidityReportRequest &) = default;
            void SetConfigurationValidityReport(const ConfigurationValidityReport &configurationValidityReport) noexcept
            {
                m_configurationValidityReport = configurationValidityReport;
            }
            Aws::Crt::Optional<ConfigurationValidityReport> GetConfigurationValidityReport() noexcept
            {
                return m_configurationValidityReport;
            }
            void SerializeToJsonObject(Aws::Crt::JsonObject &payloadObject) const noexcept override;
            static void s_loadFromJsonView(
                SendConfigurationValidityReportRequest &,
                const Aws::Crt::JsonView &) noexcept;
            static Aws::Crt::ScopedResource<AbstractShapeBase> s_allocateFromPayload(
                Aws::Crt::StringView,
                Aws::Crt::Allocator *) noexcept;
            static void s_customDeleter(SendConfigurationValidityReportRequest *) noexcept;
            /* This needs to be defined so that `SendConfigurationValidityReportRequest`
             * can be used as a key in maps. */
            bool operator<(const SendConfigurationValidityReportRequest &) const noexcept;
            static const char *MODEL_NAME;

          protected:
            Aws::Crt::String GetModelName() const noexcept override;

          private:
            Aws::Crt::Optional<ConfigurationValidityReport> m_configurationValidityReport;
        };

        class ResumeComponentResponse : public AbstractShapeBase
<<<<<<< HEAD
=======
        {
          public:
            ResumeComponentResponse() noexcept {}
            ResumeComponentResponse(const ResumeComponentResponse &) = default;
            void SerializeToJsonObject(Aws::Crt::JsonObject &payloadObject) const noexcept override;
            static void s_loadFromJsonView(ResumeComponentResponse &, const Aws::Crt::JsonView &) noexcept;
            static Aws::Crt::ScopedResource<AbstractShapeBase> s_allocateFromPayload(
                Aws::Crt::StringView,
                Aws::Crt::Allocator *) noexcept;
            static void s_customDeleter(ResumeComponentResponse *) noexcept;
            /* This needs to be defined so that `ResumeComponentResponse` can be used as a
             * key in maps. */
            bool operator<(const ResumeComponentResponse &) const noexcept;
            static const char *MODEL_NAME;

          protected:
            Aws::Crt::String GetModelName() const noexcept override;

          private:
        };

        class ResumeComponentRequest : public AbstractShapeBase
        {
          public:
            ResumeComponentRequest() noexcept {}
            ResumeComponentRequest(const ResumeComponentRequest &) = default;
            void SetComponentName(const Aws::Crt::String &componentName) noexcept { m_componentName = componentName; }
            Aws::Crt::Optional<Aws::Crt::String> GetComponentName() noexcept { return m_componentName; }
            void SerializeToJsonObject(Aws::Crt::JsonObject &payloadObject) const noexcept override;
            static void s_loadFromJsonView(ResumeComponentRequest &, const Aws::Crt::JsonView &) noexcept;
            static Aws::Crt::ScopedResource<AbstractShapeBase> s_allocateFromPayload(
                Aws::Crt::StringView,
                Aws::Crt::Allocator *) noexcept;
            static void s_customDeleter(ResumeComponentRequest *) noexcept;
            /* This needs to be defined so that `ResumeComponentRequest` can be used as a
             * key in maps. */
            bool operator<(const ResumeComponentRequest &) const noexcept;
            static const char *MODEL_NAME;

          protected:
            Aws::Crt::String GetModelName() const noexcept override;

          private:
            Aws::Crt::Optional<Aws::Crt::String> m_componentName;
        };

        class ComponentNotFoundError : public OperationError
>>>>>>> 0ddf2b4b
        {
          public:
            ResumeComponentResponse() noexcept {}
            ResumeComponentResponse(const ResumeComponentResponse &) = default;
            void SerializeToJsonObject(Aws::Crt::JsonObject &payloadObject) const noexcept override;
            static void s_loadFromJsonView(ResumeComponentResponse &, const Aws::Crt::JsonView &) noexcept;
            static Aws::Crt::ScopedResource<AbstractShapeBase> s_allocateFromPayload(
                Aws::Crt::StringView,
                Aws::Crt::Allocator *) noexcept;
            static void s_customDeleter(ResumeComponentResponse *) noexcept;
            /* This needs to be defined so that `ResumeComponentResponse` can be used as a key in maps. */
            bool operator<(const ResumeComponentResponse &) const noexcept;
            static const char *MODEL_NAME;

          protected:
            Aws::Crt::String GetModelName() const noexcept override;

          private:
        };

        class ResumeComponentRequest : public AbstractShapeBase
        {
          public:
            ResumeComponentRequest() noexcept {}
            ResumeComponentRequest(const ResumeComponentRequest &) = default;
            void SetComponentName(const Aws::Crt::String &componentName) noexcept { m_componentName = componentName; }
            Aws::Crt::Optional<Aws::Crt::String> GetComponentName() noexcept { return m_componentName; }
            void SerializeToJsonObject(Aws::Crt::JsonObject &payloadObject) const noexcept override;
            static void s_loadFromJsonView(ResumeComponentRequest &, const Aws::Crt::JsonView &) noexcept;
            static Aws::Crt::ScopedResource<AbstractShapeBase> s_allocateFromPayload(
                Aws::Crt::StringView,
                Aws::Crt::Allocator *) noexcept;
            static void s_customDeleter(ResumeComponentRequest *) noexcept;
            /* This needs to be defined so that `ResumeComponentRequest` can be used as a key in maps. */
            bool operator<(const ResumeComponentRequest &) const noexcept;
            static const char *MODEL_NAME;

          protected:
            Aws::Crt::String GetModelName() const noexcept override;

          private:
            Aws::Crt::Optional<Aws::Crt::String> m_componentName;
        };

        class ComponentNotFoundError : public OperationError
        {
          public:
            ComponentNotFoundError() noexcept {}
            ComponentNotFoundError(const ComponentNotFoundError &) = default;
            void SetMessage(const Aws::Crt::String &message) noexcept { m_message = message; }
            Aws::Crt::Optional<Aws::Crt::String> GetMessage() noexcept override { return m_message; }
            void SerializeToJsonObject(Aws::Crt::JsonObject &payloadObject) const noexcept override;
            static void s_loadFromJsonView(ComponentNotFoundError &, const Aws::Crt::JsonView &) noexcept;
            static Aws::Crt::ScopedResource<OperationError> s_allocateFromPayload(
                Aws::Crt::StringView,
                Aws::Crt::Allocator *) noexcept;
            static void s_customDeleter(ComponentNotFoundError *) noexcept;
            /* This needs to be defined so that `ComponentNotFoundError` can be used as a
             * key in maps. */
            bool operator<(const ComponentNotFoundError &) const noexcept;
            static const char *MODEL_NAME;

          protected:
            Aws::Crt::String GetModelName() const noexcept override;

          private:
            Aws::Crt::Optional<Aws::Crt::String> m_message;
        };

        class RestartComponentResponse : public AbstractShapeBase
        {
          public:
            RestartComponentResponse() noexcept {}
            RestartComponentResponse(const RestartComponentResponse &) = default;
            void SetRestartStatus(RequestStatus restartStatus) noexcept;
            Aws::Crt::Optional<RequestStatus> GetRestartStatus() noexcept;
            void SetMessage(const Aws::Crt::String &message) noexcept { m_message = message; }
            Aws::Crt::Optional<Aws::Crt::String> GetMessage() noexcept { return m_message; }
            void SerializeToJsonObject(Aws::Crt::JsonObject &payloadObject) const noexcept override;
            static void s_loadFromJsonView(RestartComponentResponse &, const Aws::Crt::JsonView &) noexcept;
            static Aws::Crt::ScopedResource<AbstractShapeBase> s_allocateFromPayload(
                Aws::Crt::StringView,
                Aws::Crt::Allocator *) noexcept;
            static void s_customDeleter(RestartComponentResponse *) noexcept;
            /* This needs to be defined so that `RestartComponentResponse` can be used as
             * a key in maps. */
            bool operator<(const RestartComponentResponse &) const noexcept;
            static const char *MODEL_NAME;

          protected:
            Aws::Crt::String GetModelName() const noexcept override;

          private:
            Aws::Crt::Optional<Aws::Crt::String> m_restartStatus;
            Aws::Crt::Optional<Aws::Crt::String> m_message;
        };

        class RestartComponentRequest : public AbstractShapeBase
        {
          public:
            RestartComponentRequest() noexcept {}
            RestartComponentRequest(const RestartComponentRequest &) = default;
            void SetComponentName(const Aws::Crt::String &componentName) noexcept { m_componentName = componentName; }
            Aws::Crt::Optional<Aws::Crt::String> GetComponentName() noexcept { return m_componentName; }
            void SerializeToJsonObject(Aws::Crt::JsonObject &payloadObject) const noexcept override;
            static void s_loadFromJsonView(RestartComponentRequest &, const Aws::Crt::JsonView &) noexcept;
            static Aws::Crt::ScopedResource<AbstractShapeBase> s_allocateFromPayload(
                Aws::Crt::StringView,
                Aws::Crt::Allocator *) noexcept;
            static void s_customDeleter(RestartComponentRequest *) noexcept;
            /* This needs to be defined so that `RestartComponentRequest` can be used as a
             * key in maps. */
            bool operator<(const RestartComponentRequest &) const noexcept;
            static const char *MODEL_NAME;

          protected:
            Aws::Crt::String GetModelName() const noexcept override;

          private:
            Aws::Crt::Optional<Aws::Crt::String> m_componentName;
        };

        class PutComponentMetricResponse : public AbstractShapeBase
        {
          public:
            PutComponentMetricResponse() noexcept {}
            PutComponentMetricResponse(const PutComponentMetricResponse &) = default;
            void SerializeToJsonObject(Aws::Crt::JsonObject &payloadObject) const noexcept override;
            static void s_loadFromJsonView(PutComponentMetricResponse &, const Aws::Crt::JsonView &) noexcept;
            static Aws::Crt::ScopedResource<AbstractShapeBase> s_allocateFromPayload(
                Aws::Crt::StringView,
                Aws::Crt::Allocator *) noexcept;
            static void s_customDeleter(PutComponentMetricResponse *) noexcept;
            /* This needs to be defined so that `PutComponentMetricResponse` can be used as a key in maps. */
            bool operator<(const PutComponentMetricResponse &) const noexcept;
            static const char *MODEL_NAME;

          protected:
            Aws::Crt::String GetModelName() const noexcept override;

          private:
        };

        class PutComponentMetricRequest : public AbstractShapeBase
        {
          public:
            PutComponentMetricRequest() noexcept {}
            PutComponentMetricRequest(const PutComponentMetricRequest &) = default;
            void SetMetrics(const Aws::Crt::Vector<Metric> &metrics) noexcept { m_metrics = metrics; }
            Aws::Crt::Optional<Aws::Crt::Vector<Metric>> GetMetrics() noexcept { return m_metrics; }
            void SerializeToJsonObject(Aws::Crt::JsonObject &payloadObject) const noexcept override;
            static void s_loadFromJsonView(PutComponentMetricRequest &, const Aws::Crt::JsonView &) noexcept;
            static Aws::Crt::ScopedResource<AbstractShapeBase> s_allocateFromPayload(
                Aws::Crt::StringView,
                Aws::Crt::Allocator *) noexcept;
            static void s_customDeleter(PutComponentMetricRequest *) noexcept;
            /* This needs to be defined so that `PutComponentMetricRequest` can be used as a key in maps. */
            bool operator<(const PutComponentMetricRequest &) const noexcept;
            static const char *MODEL_NAME;

          protected:
            Aws::Crt::String GetModelName() const noexcept override;

          private:
            Aws::Crt::Optional<Aws::Crt::Vector<Metric>> m_metrics;
        };

        class PublishToTopicResponse : public AbstractShapeBase
        {
          public:
            PublishToTopicResponse() noexcept {}
            PublishToTopicResponse(const PublishToTopicResponse &) = default;
            void SerializeToJsonObject(Aws::Crt::JsonObject &payloadObject) const noexcept override;
            static void s_loadFromJsonView(PublishToTopicResponse &, const Aws::Crt::JsonView &) noexcept;
            static Aws::Crt::ScopedResource<AbstractShapeBase> s_allocateFromPayload(
                Aws::Crt::StringView,
                Aws::Crt::Allocator *) noexcept;
            static void s_customDeleter(PublishToTopicResponse *) noexcept;
            /* This needs to be defined so that `PublishToTopicResponse` can be used as a
             * key in maps. */
            bool operator<(const PublishToTopicResponse &) const noexcept;
            static const char *MODEL_NAME;

          protected:
            Aws::Crt::String GetModelName() const noexcept override;

          private:
        };

        class PublishToTopicRequest : public AbstractShapeBase
        {
          public:
            PublishToTopicRequest() noexcept {}
            PublishToTopicRequest(const PublishToTopicRequest &) = default;
            void SetTopic(const Aws::Crt::String &topic) noexcept { m_topic = topic; }
            Aws::Crt::Optional<Aws::Crt::String> GetTopic() noexcept { return m_topic; }
            void SetPublishMessage(const PublishMessage &publishMessage) noexcept { m_publishMessage = publishMessage; }
            Aws::Crt::Optional<PublishMessage> GetPublishMessage() noexcept { return m_publishMessage; }
            void SerializeToJsonObject(Aws::Crt::JsonObject &payloadObject) const noexcept override;
            static void s_loadFromJsonView(PublishToTopicRequest &, const Aws::Crt::JsonView &) noexcept;
            static Aws::Crt::ScopedResource<AbstractShapeBase> s_allocateFromPayload(
                Aws::Crt::StringView,
                Aws::Crt::Allocator *) noexcept;
            static void s_customDeleter(PublishToTopicRequest *) noexcept;
            /* This needs to be defined so that `PublishToTopicRequest` can be used as a
             * key in maps. */
            bool operator<(const PublishToTopicRequest &) const noexcept;
            static const char *MODEL_NAME;

          protected:
            Aws::Crt::String GetModelName() const noexcept override;

          private:
            Aws::Crt::Optional<Aws::Crt::String> m_topic;
            Aws::Crt::Optional<PublishMessage> m_publishMessage;
        };

        class PublishToIoTCoreResponse : public AbstractShapeBase
        {
          public:
            PublishToIoTCoreResponse() noexcept {}
            PublishToIoTCoreResponse(const PublishToIoTCoreResponse &) = default;
            void SerializeToJsonObject(Aws::Crt::JsonObject &payloadObject) const noexcept override;
            static void s_loadFromJsonView(PublishToIoTCoreResponse &, const Aws::Crt::JsonView &) noexcept;
            static Aws::Crt::ScopedResource<AbstractShapeBase> s_allocateFromPayload(
                Aws::Crt::StringView,
                Aws::Crt::Allocator *) noexcept;
            static void s_customDeleter(PublishToIoTCoreResponse *) noexcept;
            /* This needs to be defined so that `PublishToIoTCoreResponse` can be used as
             * a key in maps. */
            bool operator<(const PublishToIoTCoreResponse &) const noexcept;
            static const char *MODEL_NAME;

          protected:
            Aws::Crt::String GetModelName() const noexcept override;

          private:
        };

        class PublishToIoTCoreRequest : public AbstractShapeBase
        {
          public:
            PublishToIoTCoreRequest() noexcept {}
            PublishToIoTCoreRequest(const PublishToIoTCoreRequest &) = default;
            void SetTopicName(const Aws::Crt::String &topicName) noexcept { m_topicName = topicName; }
            Aws::Crt::Optional<Aws::Crt::String> GetTopicName() noexcept { return m_topicName; }
            void SetQos(QOS qos) noexcept;
            Aws::Crt::Optional<QOS> GetQos() noexcept;
            void SetPayload(const Aws::Crt::Vector<uint8_t> &payload) noexcept { m_payload = payload; }
            Aws::Crt::Optional<Aws::Crt::Vector<uint8_t>> GetPayload() noexcept { return m_payload; }
            void SerializeToJsonObject(Aws::Crt::JsonObject &payloadObject) const noexcept override;
            static void s_loadFromJsonView(PublishToIoTCoreRequest &, const Aws::Crt::JsonView &) noexcept;
            static Aws::Crt::ScopedResource<AbstractShapeBase> s_allocateFromPayload(
                Aws::Crt::StringView,
                Aws::Crt::Allocator *) noexcept;
            static void s_customDeleter(PublishToIoTCoreRequest *) noexcept;
            /* This needs to be defined so that `PublishToIoTCoreRequest` can be used as a
             * key in maps. */
            bool operator<(const PublishToIoTCoreRequest &) const noexcept;
            static const char *MODEL_NAME;

          protected:
            Aws::Crt::String GetModelName() const noexcept override;

          private:
            Aws::Crt::Optional<Aws::Crt::String> m_topicName;
            Aws::Crt::Optional<Aws::Crt::String> m_qos;
            Aws::Crt::Optional<Aws::Crt::Vector<uint8_t>> m_payload;
        };

        class PauseComponentResponse : public AbstractShapeBase
        {
          public:
            PauseComponentResponse() noexcept {}
            PauseComponentResponse(const PauseComponentResponse &) = default;
            void SerializeToJsonObject(Aws::Crt::JsonObject &payloadObject) const noexcept override;
            static void s_loadFromJsonView(PauseComponentResponse &, const Aws::Crt::JsonView &) noexcept;
            static Aws::Crt::ScopedResource<AbstractShapeBase> s_allocateFromPayload(
                Aws::Crt::StringView,
                Aws::Crt::Allocator *) noexcept;
            static void s_customDeleter(PauseComponentResponse *) noexcept;
<<<<<<< HEAD
            /* This needs to be defined so that `PauseComponentResponse` can be used as a key in maps. */
=======
            /* This needs to be defined so that `PauseComponentResponse` can be used as a
             * key in maps. */
>>>>>>> 0ddf2b4b
            bool operator<(const PauseComponentResponse &) const noexcept;
            static const char *MODEL_NAME;

          protected:
            Aws::Crt::String GetModelName() const noexcept override;

          private:
        };

        class PauseComponentRequest : public AbstractShapeBase
        {
          public:
            PauseComponentRequest() noexcept {}
            PauseComponentRequest(const PauseComponentRequest &) = default;
            void SetComponentName(const Aws::Crt::String &componentName) noexcept { m_componentName = componentName; }
            Aws::Crt::Optional<Aws::Crt::String> GetComponentName() noexcept { return m_componentName; }
            void SerializeToJsonObject(Aws::Crt::JsonObject &payloadObject) const noexcept override;
            static void s_loadFromJsonView(PauseComponentRequest &, const Aws::Crt::JsonView &) noexcept;
            static Aws::Crt::ScopedResource<AbstractShapeBase> s_allocateFromPayload(
                Aws::Crt::StringView,
                Aws::Crt::Allocator *) noexcept;
            static void s_customDeleter(PauseComponentRequest *) noexcept;
<<<<<<< HEAD
            /* This needs to be defined so that `PauseComponentRequest` can be used as a key in maps. */
=======
            /* This needs to be defined so that `PauseComponentRequest` can be used as a
             * key in maps. */
>>>>>>> 0ddf2b4b
            bool operator<(const PauseComponentRequest &) const noexcept;
            static const char *MODEL_NAME;

          protected:
            Aws::Crt::String GetModelName() const noexcept override;

          private:
            Aws::Crt::Optional<Aws::Crt::String> m_componentName;
        };

        class ListNamedShadowsForThingResponse : public AbstractShapeBase
        {
          public:
            ListNamedShadowsForThingResponse() noexcept {}
            ListNamedShadowsForThingResponse(const ListNamedShadowsForThingResponse &) = default;
            void SetResults(const Aws::Crt::Vector<Aws::Crt::String> &results) noexcept { m_results = results; }
            Aws::Crt::Optional<Aws::Crt::Vector<Aws::Crt::String>> GetResults() noexcept { return m_results; }
            void SetTimestamp(const Aws::Crt::DateTime &timestamp) noexcept { m_timestamp = timestamp; }
            Aws::Crt::Optional<Aws::Crt::DateTime> GetTimestamp() noexcept { return m_timestamp; }
            void SetNextToken(const Aws::Crt::String &nextToken) noexcept { m_nextToken = nextToken; }
            Aws::Crt::Optional<Aws::Crt::String> GetNextToken() noexcept { return m_nextToken; }
            void SerializeToJsonObject(Aws::Crt::JsonObject &payloadObject) const noexcept override;
            static void s_loadFromJsonView(ListNamedShadowsForThingResponse &, const Aws::Crt::JsonView &) noexcept;
            static Aws::Crt::ScopedResource<AbstractShapeBase> s_allocateFromPayload(
                Aws::Crt::StringView,
                Aws::Crt::Allocator *) noexcept;
            static void s_customDeleter(ListNamedShadowsForThingResponse *) noexcept;
            /* This needs to be defined so that `ListNamedShadowsForThingResponse` can be
             * used as a key in maps. */
            bool operator<(const ListNamedShadowsForThingResponse &) const noexcept;
            static const char *MODEL_NAME;

          protected:
            Aws::Crt::String GetModelName() const noexcept override;

          private:
            Aws::Crt::Optional<Aws::Crt::Vector<Aws::Crt::String>> m_results;
            Aws::Crt::Optional<Aws::Crt::DateTime> m_timestamp;
            Aws::Crt::Optional<Aws::Crt::String> m_nextToken;
        };

        class ListNamedShadowsForThingRequest : public AbstractShapeBase
        {
          public:
            ListNamedShadowsForThingRequest() noexcept {}
            ListNamedShadowsForThingRequest(const ListNamedShadowsForThingRequest &) = default;
            void SetThingName(const Aws::Crt::String &thingName) noexcept { m_thingName = thingName; }
            Aws::Crt::Optional<Aws::Crt::String> GetThingName() noexcept { return m_thingName; }
            void SetNextToken(const Aws::Crt::String &nextToken) noexcept { m_nextToken = nextToken; }
            Aws::Crt::Optional<Aws::Crt::String> GetNextToken() noexcept { return m_nextToken; }
            void SetPageSize(const int &pageSize) noexcept { m_pageSize = pageSize; }
            Aws::Crt::Optional<int> GetPageSize() noexcept { return m_pageSize; }
            void SerializeToJsonObject(Aws::Crt::JsonObject &payloadObject) const noexcept override;
            static void s_loadFromJsonView(ListNamedShadowsForThingRequest &, const Aws::Crt::JsonView &) noexcept;
            static Aws::Crt::ScopedResource<AbstractShapeBase> s_allocateFromPayload(
                Aws::Crt::StringView,
                Aws::Crt::Allocator *) noexcept;
            static void s_customDeleter(ListNamedShadowsForThingRequest *) noexcept;
            /* This needs to be defined so that `ListNamedShadowsForThingRequest` can be
             * used as a key in maps. */
            bool operator<(const ListNamedShadowsForThingRequest &) const noexcept;
            static const char *MODEL_NAME;

          protected:
            Aws::Crt::String GetModelName() const noexcept override;

          private:
            Aws::Crt::Optional<Aws::Crt::String> m_thingName;
            Aws::Crt::Optional<Aws::Crt::String> m_nextToken;
            Aws::Crt::Optional<int> m_pageSize;
        };

        class ListLocalDeploymentsResponse : public AbstractShapeBase
        {
          public:
            ListLocalDeploymentsResponse() noexcept {}
            ListLocalDeploymentsResponse(const ListLocalDeploymentsResponse &) = default;
            void SetLocalDeployments(const Aws::Crt::Vector<LocalDeployment> &localDeployments) noexcept
            {
                m_localDeployments = localDeployments;
            }
            Aws::Crt::Optional<Aws::Crt::Vector<LocalDeployment>> GetLocalDeployments() noexcept
            {
                return m_localDeployments;
            }
            void SerializeToJsonObject(Aws::Crt::JsonObject &payloadObject) const noexcept override;
            static void s_loadFromJsonView(ListLocalDeploymentsResponse &, const Aws::Crt::JsonView &) noexcept;
            static Aws::Crt::ScopedResource<AbstractShapeBase> s_allocateFromPayload(
                Aws::Crt::StringView,
                Aws::Crt::Allocator *) noexcept;
            static void s_customDeleter(ListLocalDeploymentsResponse *) noexcept;
            /* This needs to be defined so that `ListLocalDeploymentsResponse` can be used
             * as a key in maps. */
            bool operator<(const ListLocalDeploymentsResponse &) const noexcept;
            static const char *MODEL_NAME;

          protected:
            Aws::Crt::String GetModelName() const noexcept override;

          private:
            Aws::Crt::Optional<Aws::Crt::Vector<LocalDeployment>> m_localDeployments;
        };

        class ListLocalDeploymentsRequest : public AbstractShapeBase
        {
          public:
            ListLocalDeploymentsRequest() noexcept {}
            ListLocalDeploymentsRequest(const ListLocalDeploymentsRequest &) = default;
            void SerializeToJsonObject(Aws::Crt::JsonObject &payloadObject) const noexcept override;
            static void s_loadFromJsonView(ListLocalDeploymentsRequest &, const Aws::Crt::JsonView &) noexcept;
            static Aws::Crt::ScopedResource<AbstractShapeBase> s_allocateFromPayload(
                Aws::Crt::StringView,
                Aws::Crt::Allocator *) noexcept;
            static void s_customDeleter(ListLocalDeploymentsRequest *) noexcept;
            /* This needs to be defined so that `ListLocalDeploymentsRequest` can be used
             * as a key in maps. */
            bool operator<(const ListLocalDeploymentsRequest &) const noexcept;
            static const char *MODEL_NAME;

          protected:
            Aws::Crt::String GetModelName() const noexcept override;

          private:
        };

        class ListComponentsResponse : public AbstractShapeBase
        {
          public:
            ListComponentsResponse() noexcept {}
            ListComponentsResponse(const ListComponentsResponse &) = default;
            void SetComponents(const Aws::Crt::Vector<ComponentDetails> &components) noexcept
            {
                m_components = components;
            }
            Aws::Crt::Optional<Aws::Crt::Vector<ComponentDetails>> GetComponents() noexcept { return m_components; }
            void SerializeToJsonObject(Aws::Crt::JsonObject &payloadObject) const noexcept override;
            static void s_loadFromJsonView(ListComponentsResponse &, const Aws::Crt::JsonView &) noexcept;
            static Aws::Crt::ScopedResource<AbstractShapeBase> s_allocateFromPayload(
                Aws::Crt::StringView,
                Aws::Crt::Allocator *) noexcept;
            static void s_customDeleter(ListComponentsResponse *) noexcept;
            /* This needs to be defined so that `ListComponentsResponse` can be used as a
             * key in maps. */
            bool operator<(const ListComponentsResponse &) const noexcept;
            static const char *MODEL_NAME;

          protected:
            Aws::Crt::String GetModelName() const noexcept override;

          private:
            Aws::Crt::Optional<Aws::Crt::Vector<ComponentDetails>> m_components;
        };

        class ListComponentsRequest : public AbstractShapeBase
        {
          public:
            ListComponentsRequest() noexcept {}
            ListComponentsRequest(const ListComponentsRequest &) = default;
            void SerializeToJsonObject(Aws::Crt::JsonObject &payloadObject) const noexcept override;
            static void s_loadFromJsonView(ListComponentsRequest &, const Aws::Crt::JsonView &) noexcept;
            static Aws::Crt::ScopedResource<AbstractShapeBase> s_allocateFromPayload(
                Aws::Crt::StringView,
                Aws::Crt::Allocator *) noexcept;
            static void s_customDeleter(ListComponentsRequest *) noexcept;
            /* This needs to be defined so that `ListComponentsRequest` can be used as a
             * key in maps. */
            bool operator<(const ListComponentsRequest &) const noexcept;
            static const char *MODEL_NAME;

          protected:
            Aws::Crt::String GetModelName() const noexcept override;

          private:
        };

        class GetThingShadowResponse : public AbstractShapeBase
        {
          public:
            GetThingShadowResponse() noexcept {}
            GetThingShadowResponse(const GetThingShadowResponse &) = default;
            void SetPayload(const Aws::Crt::Vector<uint8_t> &payload) noexcept { m_payload = payload; }
            Aws::Crt::Optional<Aws::Crt::Vector<uint8_t>> GetPayload() noexcept { return m_payload; }
            void SerializeToJsonObject(Aws::Crt::JsonObject &payloadObject) const noexcept override;
            static void s_loadFromJsonView(GetThingShadowResponse &, const Aws::Crt::JsonView &) noexcept;
            static Aws::Crt::ScopedResource<AbstractShapeBase> s_allocateFromPayload(
                Aws::Crt::StringView,
                Aws::Crt::Allocator *) noexcept;
            static void s_customDeleter(GetThingShadowResponse *) noexcept;
            /* This needs to be defined so that `GetThingShadowResponse` can be used as a
             * key in maps. */
            bool operator<(const GetThingShadowResponse &) const noexcept;
            static const char *MODEL_NAME;

          protected:
            Aws::Crt::String GetModelName() const noexcept override;

          private:
            Aws::Crt::Optional<Aws::Crt::Vector<uint8_t>> m_payload;
        };

        class GetThingShadowRequest : public AbstractShapeBase
        {
          public:
            GetThingShadowRequest() noexcept {}
            GetThingShadowRequest(const GetThingShadowRequest &) = default;
            void SetThingName(const Aws::Crt::String &thingName) noexcept { m_thingName = thingName; }
            Aws::Crt::Optional<Aws::Crt::String> GetThingName() noexcept { return m_thingName; }
            void SetShadowName(const Aws::Crt::String &shadowName) noexcept { m_shadowName = shadowName; }
            Aws::Crt::Optional<Aws::Crt::String> GetShadowName() noexcept { return m_shadowName; }
            void SerializeToJsonObject(Aws::Crt::JsonObject &payloadObject) const noexcept override;
            static void s_loadFromJsonView(GetThingShadowRequest &, const Aws::Crt::JsonView &) noexcept;
            static Aws::Crt::ScopedResource<AbstractShapeBase> s_allocateFromPayload(
                Aws::Crt::StringView,
                Aws::Crt::Allocator *) noexcept;
            static void s_customDeleter(GetThingShadowRequest *) noexcept;
            /* This needs to be defined so that `GetThingShadowRequest` can be used as a
             * key in maps. */
            bool operator<(const GetThingShadowRequest &) const noexcept;
            static const char *MODEL_NAME;

          protected:
            Aws::Crt::String GetModelName() const noexcept override;

          private:
            Aws::Crt::Optional<Aws::Crt::String> m_thingName;
            Aws::Crt::Optional<Aws::Crt::String> m_shadowName;
        };

        class GetSecretValueResponse : public AbstractShapeBase
        {
          public:
            GetSecretValueResponse() noexcept {}
            GetSecretValueResponse(const GetSecretValueResponse &) = default;
            void SetSecretId(const Aws::Crt::String &secretId) noexcept { m_secretId = secretId; }
            Aws::Crt::Optional<Aws::Crt::String> GetSecretId() noexcept { return m_secretId; }
            void SetVersionId(const Aws::Crt::String &versionId) noexcept { m_versionId = versionId; }
            Aws::Crt::Optional<Aws::Crt::String> GetVersionId() noexcept { return m_versionId; }
            void SetVersionStage(const Aws::Crt::Vector<Aws::Crt::String> &versionStage) noexcept
            {
                m_versionStage = versionStage;
            }
            Aws::Crt::Optional<Aws::Crt::Vector<Aws::Crt::String>> GetVersionStage() noexcept { return m_versionStage; }
            void SetSecretValue(const SecretValue &secretValue) noexcept { m_secretValue = secretValue; }
            Aws::Crt::Optional<SecretValue> GetSecretValue() noexcept { return m_secretValue; }
            void SerializeToJsonObject(Aws::Crt::JsonObject &payloadObject) const noexcept override;
            static void s_loadFromJsonView(GetSecretValueResponse &, const Aws::Crt::JsonView &) noexcept;
            static Aws::Crt::ScopedResource<AbstractShapeBase> s_allocateFromPayload(
                Aws::Crt::StringView,
                Aws::Crt::Allocator *) noexcept;
            static void s_customDeleter(GetSecretValueResponse *) noexcept;
            /* This needs to be defined so that `GetSecretValueResponse` can be used as a
             * key in maps. */
            bool operator<(const GetSecretValueResponse &) const noexcept;
            static const char *MODEL_NAME;

          protected:
            Aws::Crt::String GetModelName() const noexcept override;

          private:
            Aws::Crt::Optional<Aws::Crt::String> m_secretId;
            Aws::Crt::Optional<Aws::Crt::String> m_versionId;
            Aws::Crt::Optional<Aws::Crt::Vector<Aws::Crt::String>> m_versionStage;
            Aws::Crt::Optional<SecretValue> m_secretValue;
        };

        class GetSecretValueRequest : public AbstractShapeBase
        {
          public:
            GetSecretValueRequest() noexcept {}
            GetSecretValueRequest(const GetSecretValueRequest &) = default;
            void SetSecretId(const Aws::Crt::String &secretId) noexcept { m_secretId = secretId; }
            Aws::Crt::Optional<Aws::Crt::String> GetSecretId() noexcept { return m_secretId; }
            void SetVersionId(const Aws::Crt::String &versionId) noexcept { m_versionId = versionId; }
            Aws::Crt::Optional<Aws::Crt::String> GetVersionId() noexcept { return m_versionId; }
            void SetVersionStage(const Aws::Crt::String &versionStage) noexcept { m_versionStage = versionStage; }
            Aws::Crt::Optional<Aws::Crt::String> GetVersionStage() noexcept { return m_versionStage; }
            void SerializeToJsonObject(Aws::Crt::JsonObject &payloadObject) const noexcept override;
            static void s_loadFromJsonView(GetSecretValueRequest &, const Aws::Crt::JsonView &) noexcept;
            static Aws::Crt::ScopedResource<AbstractShapeBase> s_allocateFromPayload(
                Aws::Crt::StringView,
                Aws::Crt::Allocator *) noexcept;
            static void s_customDeleter(GetSecretValueRequest *) noexcept;
            /* This needs to be defined so that `GetSecretValueRequest` can be used as a
             * key in maps. */
            bool operator<(const GetSecretValueRequest &) const noexcept;
            static const char *MODEL_NAME;

          protected:
            Aws::Crt::String GetModelName() const noexcept override;

          private:
            Aws::Crt::Optional<Aws::Crt::String> m_secretId;
            Aws::Crt::Optional<Aws::Crt::String> m_versionId;
            Aws::Crt::Optional<Aws::Crt::String> m_versionStage;
        };

        class GetLocalDeploymentStatusResponse : public AbstractShapeBase
        {
          public:
            GetLocalDeploymentStatusResponse() noexcept {}
            GetLocalDeploymentStatusResponse(const GetLocalDeploymentStatusResponse &) = default;
            void SetDeployment(const LocalDeployment &deployment) noexcept { m_deployment = deployment; }
            Aws::Crt::Optional<LocalDeployment> GetDeployment() noexcept { return m_deployment; }
            void SerializeToJsonObject(Aws::Crt::JsonObject &payloadObject) const noexcept override;
            static void s_loadFromJsonView(GetLocalDeploymentStatusResponse &, const Aws::Crt::JsonView &) noexcept;
            static Aws::Crt::ScopedResource<AbstractShapeBase> s_allocateFromPayload(
                Aws::Crt::StringView,
                Aws::Crt::Allocator *) noexcept;
            static void s_customDeleter(GetLocalDeploymentStatusResponse *) noexcept;
            /* This needs to be defined so that `GetLocalDeploymentStatusResponse` can be
             * used as a key in maps. */
            bool operator<(const GetLocalDeploymentStatusResponse &) const noexcept;
            static const char *MODEL_NAME;

          protected:
            Aws::Crt::String GetModelName() const noexcept override;

          private:
            Aws::Crt::Optional<LocalDeployment> m_deployment;
        };

        class GetLocalDeploymentStatusRequest : public AbstractShapeBase
        {
          public:
            GetLocalDeploymentStatusRequest() noexcept {}
            GetLocalDeploymentStatusRequest(const GetLocalDeploymentStatusRequest &) = default;
            void SetDeploymentId(const Aws::Crt::String &deploymentId) noexcept { m_deploymentId = deploymentId; }
            Aws::Crt::Optional<Aws::Crt::String> GetDeploymentId() noexcept { return m_deploymentId; }
            void SerializeToJsonObject(Aws::Crt::JsonObject &payloadObject) const noexcept override;
            static void s_loadFromJsonView(GetLocalDeploymentStatusRequest &, const Aws::Crt::JsonView &) noexcept;
            static Aws::Crt::ScopedResource<AbstractShapeBase> s_allocateFromPayload(
                Aws::Crt::StringView,
                Aws::Crt::Allocator *) noexcept;
            static void s_customDeleter(GetLocalDeploymentStatusRequest *) noexcept;
            /* This needs to be defined so that `GetLocalDeploymentStatusRequest` can be
             * used as a key in maps. */
            bool operator<(const GetLocalDeploymentStatusRequest &) const noexcept;
            static const char *MODEL_NAME;

          protected:
            Aws::Crt::String GetModelName() const noexcept override;

          private:
            Aws::Crt::Optional<Aws::Crt::String> m_deploymentId;
        };

        class GetConfigurationResponse : public AbstractShapeBase
        {
          public:
            GetConfigurationResponse() noexcept {}
            GetConfigurationResponse(const GetConfigurationResponse &) = default;
            void SetComponentName(const Aws::Crt::String &componentName) noexcept { m_componentName = componentName; }
            Aws::Crt::Optional<Aws::Crt::String> GetComponentName() noexcept { return m_componentName; }
            void SetValue(const Aws::Crt::JsonObject &value) noexcept { m_value = value; }
            Aws::Crt::Optional<Aws::Crt::JsonObject> GetValue() noexcept { return m_value; }
            void SerializeToJsonObject(Aws::Crt::JsonObject &payloadObject) const noexcept override;
            static void s_loadFromJsonView(GetConfigurationResponse &, const Aws::Crt::JsonView &) noexcept;
            static Aws::Crt::ScopedResource<AbstractShapeBase> s_allocateFromPayload(
                Aws::Crt::StringView,
                Aws::Crt::Allocator *) noexcept;
            static void s_customDeleter(GetConfigurationResponse *) noexcept;
            /* This needs to be defined so that `GetConfigurationResponse` can be used as
             * a key in maps. */
            bool operator<(const GetConfigurationResponse &) const noexcept;
            static const char *MODEL_NAME;

          protected:
            Aws::Crt::String GetModelName() const noexcept override;

          private:
            Aws::Crt::Optional<Aws::Crt::String> m_componentName;
            Aws::Crt::Optional<Aws::Crt::JsonObject> m_value;
        };

        class GetConfigurationRequest : public AbstractShapeBase
        {
          public:
            GetConfigurationRequest() noexcept {}
            GetConfigurationRequest(const GetConfigurationRequest &) = default;
            void SetComponentName(const Aws::Crt::String &componentName) noexcept { m_componentName = componentName; }
            Aws::Crt::Optional<Aws::Crt::String> GetComponentName() noexcept { return m_componentName; }
            void SetKeyPath(const Aws::Crt::Vector<Aws::Crt::String> &keyPath) noexcept { m_keyPath = keyPath; }
            Aws::Crt::Optional<Aws::Crt::Vector<Aws::Crt::String>> GetKeyPath() noexcept { return m_keyPath; }
            void SerializeToJsonObject(Aws::Crt::JsonObject &payloadObject) const noexcept override;
            static void s_loadFromJsonView(GetConfigurationRequest &, const Aws::Crt::JsonView &) noexcept;
            static Aws::Crt::ScopedResource<AbstractShapeBase> s_allocateFromPayload(
                Aws::Crt::StringView,
                Aws::Crt::Allocator *) noexcept;
            static void s_customDeleter(GetConfigurationRequest *) noexcept;
            /* This needs to be defined so that `GetConfigurationRequest` can be used as a
             * key in maps. */
            bool operator<(const GetConfigurationRequest &) const noexcept;
            static const char *MODEL_NAME;

          protected:
            Aws::Crt::String GetModelName() const noexcept override;

          private:
            Aws::Crt::Optional<Aws::Crt::String> m_componentName;
            Aws::Crt::Optional<Aws::Crt::Vector<Aws::Crt::String>> m_keyPath;
        };

        class GetComponentDetailsResponse : public AbstractShapeBase
        {
          public:
            GetComponentDetailsResponse() noexcept {}
            GetComponentDetailsResponse(const GetComponentDetailsResponse &) = default;
            void SetComponentDetails(const ComponentDetails &componentDetails) noexcept
            {
                m_componentDetails = componentDetails;
            }
            Aws::Crt::Optional<ComponentDetails> GetComponentDetails() noexcept { return m_componentDetails; }
            void SerializeToJsonObject(Aws::Crt::JsonObject &payloadObject) const noexcept override;
            static void s_loadFromJsonView(GetComponentDetailsResponse &, const Aws::Crt::JsonView &) noexcept;
            static Aws::Crt::ScopedResource<AbstractShapeBase> s_allocateFromPayload(
                Aws::Crt::StringView,
                Aws::Crt::Allocator *) noexcept;
            static void s_customDeleter(GetComponentDetailsResponse *) noexcept;
            /* This needs to be defined so that `GetComponentDetailsResponse` can be used
             * as a key in maps. */
            bool operator<(const GetComponentDetailsResponse &) const noexcept;
            static const char *MODEL_NAME;

          protected:
            Aws::Crt::String GetModelName() const noexcept override;

          private:
            Aws::Crt::Optional<ComponentDetails> m_componentDetails;
        };

        class GetComponentDetailsRequest : public AbstractShapeBase
        {
          public:
            GetComponentDetailsRequest() noexcept {}
            GetComponentDetailsRequest(const GetComponentDetailsRequest &) = default;
            void SetComponentName(const Aws::Crt::String &componentName) noexcept { m_componentName = componentName; }
            Aws::Crt::Optional<Aws::Crt::String> GetComponentName() noexcept { return m_componentName; }
            void SerializeToJsonObject(Aws::Crt::JsonObject &payloadObject) const noexcept override;
            static void s_loadFromJsonView(GetComponentDetailsRequest &, const Aws::Crt::JsonView &) noexcept;
            static Aws::Crt::ScopedResource<AbstractShapeBase> s_allocateFromPayload(
                Aws::Crt::StringView,
                Aws::Crt::Allocator *) noexcept;
            static void s_customDeleter(GetComponentDetailsRequest *) noexcept;
            /* This needs to be defined so that `GetComponentDetailsRequest` can be used
             * as a key in maps. */
            bool operator<(const GetComponentDetailsRequest &) const noexcept;
            static const char *MODEL_NAME;

          protected:
            Aws::Crt::String GetModelName() const noexcept override;

          private:
            Aws::Crt::Optional<Aws::Crt::String> m_componentName;
        };

        class InvalidCredentialError : public OperationError
        {
          public:
            InvalidCredentialError() noexcept {}
            InvalidCredentialError(const InvalidCredentialError &) = default;
            void SetMessage(const Aws::Crt::String &message) noexcept { m_message = message; }
            Aws::Crt::Optional<Aws::Crt::String> GetMessage() noexcept override { return m_message; }
            void SerializeToJsonObject(Aws::Crt::JsonObject &payloadObject) const noexcept override;
            static void s_loadFromJsonView(InvalidCredentialError &, const Aws::Crt::JsonView &) noexcept;
            static Aws::Crt::ScopedResource<OperationError> s_allocateFromPayload(
                Aws::Crt::StringView,
                Aws::Crt::Allocator *) noexcept;
            static void s_customDeleter(InvalidCredentialError *) noexcept;
            /* This needs to be defined so that `InvalidCredentialError` can be used as a key in maps. */
            bool operator<(const InvalidCredentialError &) const noexcept;
            static const char *MODEL_NAME;

          protected:
            Aws::Crt::String GetModelName() const noexcept override;

          private:
            Aws::Crt::Optional<Aws::Crt::String> m_message;
        };

        class GetClientDeviceAuthTokenResponse : public AbstractShapeBase
        {
          public:
            GetClientDeviceAuthTokenResponse() noexcept {}
            GetClientDeviceAuthTokenResponse(const GetClientDeviceAuthTokenResponse &) = default;
            void SetClientDeviceAuthToken(const Aws::Crt::String &clientDeviceAuthToken) noexcept
            {
                m_clientDeviceAuthToken = clientDeviceAuthToken;
            }
            Aws::Crt::Optional<Aws::Crt::String> GetClientDeviceAuthToken() noexcept { return m_clientDeviceAuthToken; }
            void SerializeToJsonObject(Aws::Crt::JsonObject &payloadObject) const noexcept override;
            static void s_loadFromJsonView(GetClientDeviceAuthTokenResponse &, const Aws::Crt::JsonView &) noexcept;
            static Aws::Crt::ScopedResource<AbstractShapeBase> s_allocateFromPayload(
                Aws::Crt::StringView,
                Aws::Crt::Allocator *) noexcept;
            static void s_customDeleter(GetClientDeviceAuthTokenResponse *) noexcept;
            /* This needs to be defined so that `GetClientDeviceAuthTokenResponse` can be used as a key in maps. */
            bool operator<(const GetClientDeviceAuthTokenResponse &) const noexcept;
            static const char *MODEL_NAME;

          protected:
            Aws::Crt::String GetModelName() const noexcept override;

          private:
            Aws::Crt::Optional<Aws::Crt::String> m_clientDeviceAuthToken;
        };

        class GetClientDeviceAuthTokenRequest : public AbstractShapeBase
        {
          public:
            GetClientDeviceAuthTokenRequest() noexcept {}
            GetClientDeviceAuthTokenRequest(const GetClientDeviceAuthTokenRequest &) = default;
            void SetCredential(const CredentialDocument &credential) noexcept { m_credential = credential; }
            Aws::Crt::Optional<CredentialDocument> GetCredential() noexcept { return m_credential; }
            void SerializeToJsonObject(Aws::Crt::JsonObject &payloadObject) const noexcept override;
            static void s_loadFromJsonView(GetClientDeviceAuthTokenRequest &, const Aws::Crt::JsonView &) noexcept;
            static Aws::Crt::ScopedResource<AbstractShapeBase> s_allocateFromPayload(
                Aws::Crt::StringView,
                Aws::Crt::Allocator *) noexcept;
            static void s_customDeleter(GetClientDeviceAuthTokenRequest *) noexcept;
            /* This needs to be defined so that `GetClientDeviceAuthTokenRequest` can be used as a key in maps. */
            bool operator<(const GetClientDeviceAuthTokenRequest &) const noexcept;
            static const char *MODEL_NAME;

          protected:
            Aws::Crt::String GetModelName() const noexcept override;

          private:
            Aws::Crt::Optional<CredentialDocument> m_credential;
        };

        class DeleteThingShadowResponse : public AbstractShapeBase
        {
          public:
            DeleteThingShadowResponse() noexcept {}
            DeleteThingShadowResponse(const DeleteThingShadowResponse &) = default;
            void SetPayload(const Aws::Crt::Vector<uint8_t> &payload) noexcept { m_payload = payload; }
            Aws::Crt::Optional<Aws::Crt::Vector<uint8_t>> GetPayload() noexcept { return m_payload; }
            void SerializeToJsonObject(Aws::Crt::JsonObject &payloadObject) const noexcept override;
            static void s_loadFromJsonView(DeleteThingShadowResponse &, const Aws::Crt::JsonView &) noexcept;
            static Aws::Crt::ScopedResource<AbstractShapeBase> s_allocateFromPayload(
                Aws::Crt::StringView,
                Aws::Crt::Allocator *) noexcept;
            static void s_customDeleter(DeleteThingShadowResponse *) noexcept;
            /* This needs to be defined so that `DeleteThingShadowResponse` can be used as
             * a key in maps. */
            bool operator<(const DeleteThingShadowResponse &) const noexcept;
            static const char *MODEL_NAME;

          protected:
            Aws::Crt::String GetModelName() const noexcept override;

          private:
            Aws::Crt::Optional<Aws::Crt::Vector<uint8_t>> m_payload;
        };

        class DeleteThingShadowRequest : public AbstractShapeBase
        {
          public:
            DeleteThingShadowRequest() noexcept {}
            DeleteThingShadowRequest(const DeleteThingShadowRequest &) = default;
            void SetThingName(const Aws::Crt::String &thingName) noexcept { m_thingName = thingName; }
            Aws::Crt::Optional<Aws::Crt::String> GetThingName() noexcept { return m_thingName; }
            void SetShadowName(const Aws::Crt::String &shadowName) noexcept { m_shadowName = shadowName; }
            Aws::Crt::Optional<Aws::Crt::String> GetShadowName() noexcept { return m_shadowName; }
            void SerializeToJsonObject(Aws::Crt::JsonObject &payloadObject) const noexcept override;
            static void s_loadFromJsonView(DeleteThingShadowRequest &, const Aws::Crt::JsonView &) noexcept;
            static Aws::Crt::ScopedResource<AbstractShapeBase> s_allocateFromPayload(
                Aws::Crt::StringView,
                Aws::Crt::Allocator *) noexcept;
            static void s_customDeleter(DeleteThingShadowRequest *) noexcept;
            /* This needs to be defined so that `DeleteThingShadowRequest` can be used as
             * a key in maps. */
            bool operator<(const DeleteThingShadowRequest &) const noexcept;
            static const char *MODEL_NAME;

          protected:
            Aws::Crt::String GetModelName() const noexcept override;

          private:
            Aws::Crt::Optional<Aws::Crt::String> m_thingName;
            Aws::Crt::Optional<Aws::Crt::String> m_shadowName;
        };

        class ResourceNotFoundError : public OperationError
        {
          public:
            ResourceNotFoundError() noexcept {}
            ResourceNotFoundError(const ResourceNotFoundError &) = default;
            void SetMessage(const Aws::Crt::String &message) noexcept { m_message = message; }
            Aws::Crt::Optional<Aws::Crt::String> GetMessage() noexcept override { return m_message; }
            void SetResourceType(const Aws::Crt::String &resourceType) noexcept { m_resourceType = resourceType; }
            Aws::Crt::Optional<Aws::Crt::String> GetResourceType() noexcept { return m_resourceType; }
            void SetResourceName(const Aws::Crt::String &resourceName) noexcept { m_resourceName = resourceName; }
            Aws::Crt::Optional<Aws::Crt::String> GetResourceName() noexcept { return m_resourceName; }
            void SerializeToJsonObject(Aws::Crt::JsonObject &payloadObject) const noexcept override;
            static void s_loadFromJsonView(ResourceNotFoundError &, const Aws::Crt::JsonView &) noexcept;
            static Aws::Crt::ScopedResource<OperationError> s_allocateFromPayload(
                Aws::Crt::StringView,
                Aws::Crt::Allocator *) noexcept;
            static void s_customDeleter(ResourceNotFoundError *) noexcept;
            /* This needs to be defined so that `ResourceNotFoundError` can be used as a
             * key in maps. */
            bool operator<(const ResourceNotFoundError &) const noexcept;
            static const char *MODEL_NAME;

          protected:
            Aws::Crt::String GetModelName() const noexcept override;

          private:
            Aws::Crt::Optional<Aws::Crt::String> m_message;
            Aws::Crt::Optional<Aws::Crt::String> m_resourceType;
            Aws::Crt::Optional<Aws::Crt::String> m_resourceName;
        };

        class DeferComponentUpdateResponse : public AbstractShapeBase
        {
          public:
            DeferComponentUpdateResponse() noexcept {}
            DeferComponentUpdateResponse(const DeferComponentUpdateResponse &) = default;
            void SerializeToJsonObject(Aws::Crt::JsonObject &payloadObject) const noexcept override;
            static void s_loadFromJsonView(DeferComponentUpdateResponse &, const Aws::Crt::JsonView &) noexcept;
            static Aws::Crt::ScopedResource<AbstractShapeBase> s_allocateFromPayload(
                Aws::Crt::StringView,
                Aws::Crt::Allocator *) noexcept;
            static void s_customDeleter(DeferComponentUpdateResponse *) noexcept;
            /* This needs to be defined so that `DeferComponentUpdateResponse` can be used
             * as a key in maps. */
            bool operator<(const DeferComponentUpdateResponse &) const noexcept;
            static const char *MODEL_NAME;

          protected:
            Aws::Crt::String GetModelName() const noexcept override;

          private:
        };

        class DeferComponentUpdateRequest : public AbstractShapeBase
        {
          public:
            DeferComponentUpdateRequest() noexcept {}
            DeferComponentUpdateRequest(const DeferComponentUpdateRequest &) = default;
            void SetDeploymentId(const Aws::Crt::String &deploymentId) noexcept { m_deploymentId = deploymentId; }
            Aws::Crt::Optional<Aws::Crt::String> GetDeploymentId() noexcept { return m_deploymentId; }
            void SetMessage(const Aws::Crt::String &message) noexcept { m_message = message; }
            Aws::Crt::Optional<Aws::Crt::String> GetMessage() noexcept { return m_message; }
            void SetRecheckAfterMs(const int64_t &recheckAfterMs) noexcept { m_recheckAfterMs = recheckAfterMs; }
            Aws::Crt::Optional<int64_t> GetRecheckAfterMs() noexcept { return m_recheckAfterMs; }
            void SerializeToJsonObject(Aws::Crt::JsonObject &payloadObject) const noexcept override;
            static void s_loadFromJsonView(DeferComponentUpdateRequest &, const Aws::Crt::JsonView &) noexcept;
            static Aws::Crt::ScopedResource<AbstractShapeBase> s_allocateFromPayload(
                Aws::Crt::StringView,
                Aws::Crt::Allocator *) noexcept;
            static void s_customDeleter(DeferComponentUpdateRequest *) noexcept;
            /* This needs to be defined so that `DeferComponentUpdateRequest` can be used
             * as a key in maps. */
            bool operator<(const DeferComponentUpdateRequest &) const noexcept;
            static const char *MODEL_NAME;

          protected:
            Aws::Crt::String GetModelName() const noexcept override;

          private:
            Aws::Crt::Optional<Aws::Crt::String> m_deploymentId;
            Aws::Crt::Optional<Aws::Crt::String> m_message;
            Aws::Crt::Optional<int64_t> m_recheckAfterMs;
        };

<<<<<<< HEAD
=======
        class InvalidArgumentsError : public OperationError
        {
          public:
            InvalidArgumentsError() noexcept {}
            InvalidArgumentsError(const InvalidArgumentsError &) = default;
            void SetMessage(const Aws::Crt::String &message) noexcept { m_message = message; }
            Aws::Crt::Optional<Aws::Crt::String> GetMessage() noexcept override { return m_message; }
            void SerializeToJsonObject(Aws::Crt::JsonObject &payloadObject) const noexcept override;
            static void s_loadFromJsonView(InvalidArgumentsError &, const Aws::Crt::JsonView &) noexcept;
            static Aws::Crt::ScopedResource<OperationError> s_allocateFromPayload(
                Aws::Crt::StringView,
                Aws::Crt::Allocator *) noexcept;
            static void s_customDeleter(InvalidArgumentsError *) noexcept;
            /* This needs to be defined so that `InvalidArgumentsError` can be used as a
             * key in maps. */
            bool operator<(const InvalidArgumentsError &) const noexcept;
            static const char *MODEL_NAME;

          protected:
            Aws::Crt::String GetModelName() const noexcept override;

          private:
            Aws::Crt::Optional<Aws::Crt::String> m_message;
        };

>>>>>>> 0ddf2b4b
        class InvalidArtifactsDirectoryPathError : public OperationError
        {
          public:
            InvalidArtifactsDirectoryPathError() noexcept {}
            InvalidArtifactsDirectoryPathError(const InvalidArtifactsDirectoryPathError &) = default;
            void SetMessage(const Aws::Crt::String &message) noexcept { m_message = message; }
            Aws::Crt::Optional<Aws::Crt::String> GetMessage() noexcept override { return m_message; }
            void SerializeToJsonObject(Aws::Crt::JsonObject &payloadObject) const noexcept override;
            static void s_loadFromJsonView(InvalidArtifactsDirectoryPathError &, const Aws::Crt::JsonView &) noexcept;
            static Aws::Crt::ScopedResource<OperationError> s_allocateFromPayload(
                Aws::Crt::StringView,
                Aws::Crt::Allocator *) noexcept;
            static void s_customDeleter(InvalidArtifactsDirectoryPathError *) noexcept;
            /* This needs to be defined so that `InvalidArtifactsDirectoryPathError` can
             * be used as a key in maps. */
            bool operator<(const InvalidArtifactsDirectoryPathError &) const noexcept;
            static const char *MODEL_NAME;

          protected:
            Aws::Crt::String GetModelName() const noexcept override;

          private:
            Aws::Crt::Optional<Aws::Crt::String> m_message;
        };

        class InvalidRecipeDirectoryPathError : public OperationError
        {
          public:
            InvalidRecipeDirectoryPathError() noexcept {}
            InvalidRecipeDirectoryPathError(const InvalidRecipeDirectoryPathError &) = default;
            void SetMessage(const Aws::Crt::String &message) noexcept { m_message = message; }
            Aws::Crt::Optional<Aws::Crt::String> GetMessage() noexcept override { return m_message; }
            void SerializeToJsonObject(Aws::Crt::JsonObject &payloadObject) const noexcept override;
            static void s_loadFromJsonView(InvalidRecipeDirectoryPathError &, const Aws::Crt::JsonView &) noexcept;
            static Aws::Crt::ScopedResource<OperationError> s_allocateFromPayload(
                Aws::Crt::StringView,
                Aws::Crt::Allocator *) noexcept;
            static void s_customDeleter(InvalidRecipeDirectoryPathError *) noexcept;
            /* This needs to be defined so that `InvalidRecipeDirectoryPathError` can be
             * used as a key in maps. */
            bool operator<(const InvalidRecipeDirectoryPathError &) const noexcept;
            static const char *MODEL_NAME;

          protected:
            Aws::Crt::String GetModelName() const noexcept override;

          private:
            Aws::Crt::Optional<Aws::Crt::String> m_message;
        };

        class CreateLocalDeploymentResponse : public AbstractShapeBase
        {
          public:
            CreateLocalDeploymentResponse() noexcept {}
            CreateLocalDeploymentResponse(const CreateLocalDeploymentResponse &) = default;
            void SetDeploymentId(const Aws::Crt::String &deploymentId) noexcept { m_deploymentId = deploymentId; }
            Aws::Crt::Optional<Aws::Crt::String> GetDeploymentId() noexcept { return m_deploymentId; }
            void SerializeToJsonObject(Aws::Crt::JsonObject &payloadObject) const noexcept override;
            static void s_loadFromJsonView(CreateLocalDeploymentResponse &, const Aws::Crt::JsonView &) noexcept;
            static Aws::Crt::ScopedResource<AbstractShapeBase> s_allocateFromPayload(
                Aws::Crt::StringView,
                Aws::Crt::Allocator *) noexcept;
            static void s_customDeleter(CreateLocalDeploymentResponse *) noexcept;
            /* This needs to be defined so that `CreateLocalDeploymentResponse` can be
             * used as a key in maps. */
            bool operator<(const CreateLocalDeploymentResponse &) const noexcept;
            static const char *MODEL_NAME;

          protected:
            Aws::Crt::String GetModelName() const noexcept override;

          private:
            Aws::Crt::Optional<Aws::Crt::String> m_deploymentId;
        };

        class CreateLocalDeploymentRequest : public AbstractShapeBase
        {
          public:
            CreateLocalDeploymentRequest() noexcept {}
            CreateLocalDeploymentRequest(const CreateLocalDeploymentRequest &) = default;
            void SetGroupName(const Aws::Crt::String &groupName) noexcept { m_groupName = groupName; }
            Aws::Crt::Optional<Aws::Crt::String> GetGroupName() noexcept { return m_groupName; }
            void SetRootComponentVersionsToAdd(
                const Aws::Crt::Map<Aws::Crt::String, Aws::Crt::String> &rootComponentVersionsToAdd) noexcept
            {
                m_rootComponentVersionsToAdd = rootComponentVersionsToAdd;
            }
            Aws::Crt::Optional<Aws::Crt::Map<Aws::Crt::String, Aws::Crt::String>>
                GetRootComponentVersionsToAdd() noexcept
            {
                return m_rootComponentVersionsToAdd;
            }
            void SetRootComponentsToRemove(const Aws::Crt::Vector<Aws::Crt::String> &rootComponentsToRemove) noexcept
            {
                m_rootComponentsToRemove = rootComponentsToRemove;
            }
            Aws::Crt::Optional<Aws::Crt::Vector<Aws::Crt::String>> GetRootComponentsToRemove() noexcept
            {
                return m_rootComponentsToRemove;
            }
            void SetComponentToConfiguration(
                const Aws::Crt::Map<Aws::Crt::String, Aws::Crt::JsonObject> &componentToConfiguration) noexcept
            {
                m_componentToConfiguration = componentToConfiguration;
            }
            Aws::Crt::Optional<Aws::Crt::Map<Aws::Crt::String, Aws::Crt::JsonObject>>
                GetComponentToConfiguration() noexcept
            {
                return m_componentToConfiguration;
            }
            void SetComponentToRunWithInfo(
                const Aws::Crt::Map<Aws::Crt::String, RunWithInfo> &componentToRunWithInfo) noexcept
            {
                m_componentToRunWithInfo = componentToRunWithInfo;
            }
            Aws::Crt::Optional<Aws::Crt::Map<Aws::Crt::String, RunWithInfo>> GetComponentToRunWithInfo() noexcept
            {
                return m_componentToRunWithInfo;
            }
            void SetRecipeDirectoryPath(const Aws::Crt::String &recipeDirectoryPath) noexcept
            {
                m_recipeDirectoryPath = recipeDirectoryPath;
            }
            Aws::Crt::Optional<Aws::Crt::String> GetRecipeDirectoryPath() noexcept { return m_recipeDirectoryPath; }
            void SetArtifactsDirectoryPath(const Aws::Crt::String &artifactsDirectoryPath) noexcept
            {
                m_artifactsDirectoryPath = artifactsDirectoryPath;
            }
            Aws::Crt::Optional<Aws::Crt::String> GetArtifactsDirectoryPath() noexcept
            {
                return m_artifactsDirectoryPath;
            }
            void SerializeToJsonObject(Aws::Crt::JsonObject &payloadObject) const noexcept override;
            static void s_loadFromJsonView(CreateLocalDeploymentRequest &, const Aws::Crt::JsonView &) noexcept;
            static Aws::Crt::ScopedResource<AbstractShapeBase> s_allocateFromPayload(
                Aws::Crt::StringView,
                Aws::Crt::Allocator *) noexcept;
            static void s_customDeleter(CreateLocalDeploymentRequest *) noexcept;
            /* This needs to be defined so that `CreateLocalDeploymentRequest` can be used
             * as a key in maps. */
            bool operator<(const CreateLocalDeploymentRequest &) const noexcept;
            static const char *MODEL_NAME;

          protected:
            Aws::Crt::String GetModelName() const noexcept override;

          private:
            Aws::Crt::Optional<Aws::Crt::String> m_groupName;
            Aws::Crt::Optional<Aws::Crt::Map<Aws::Crt::String, Aws::Crt::String>> m_rootComponentVersionsToAdd;
            Aws::Crt::Optional<Aws::Crt::Vector<Aws::Crt::String>> m_rootComponentsToRemove;
            Aws::Crt::Optional<Aws::Crt::Map<Aws::Crt::String, Aws::Crt::JsonObject>> m_componentToConfiguration;
            Aws::Crt::Optional<Aws::Crt::Map<Aws::Crt::String, RunWithInfo>> m_componentToRunWithInfo;
            Aws::Crt::Optional<Aws::Crt::String> m_recipeDirectoryPath;
            Aws::Crt::Optional<Aws::Crt::String> m_artifactsDirectoryPath;
        };

<<<<<<< HEAD
=======
        class ServiceError : public OperationError
        {
          public:
            ServiceError() noexcept {}
            ServiceError(const ServiceError &) = default;
            void SetMessage(const Aws::Crt::String &message) noexcept { m_message = message; }
            Aws::Crt::Optional<Aws::Crt::String> GetMessage() noexcept override { return m_message; }
            void SerializeToJsonObject(Aws::Crt::JsonObject &payloadObject) const noexcept override;
            static void s_loadFromJsonView(ServiceError &, const Aws::Crt::JsonView &) noexcept;
            static Aws::Crt::ScopedResource<OperationError> s_allocateFromPayload(
                Aws::Crt::StringView,
                Aws::Crt::Allocator *) noexcept;
            static void s_customDeleter(ServiceError *) noexcept;
            /* This needs to be defined so that `ServiceError` can be used as a key in
             * maps. */
            bool operator<(const ServiceError &) const noexcept;
            static const char *MODEL_NAME;

          protected:
            Aws::Crt::String GetModelName() const noexcept override;

          private:
            Aws::Crt::Optional<Aws::Crt::String> m_message;
        };

        class UnauthorizedError : public OperationError
        {
          public:
            UnauthorizedError() noexcept {}
            UnauthorizedError(const UnauthorizedError &) = default;
            void SetMessage(const Aws::Crt::String &message) noexcept { m_message = message; }
            Aws::Crt::Optional<Aws::Crt::String> GetMessage() noexcept override { return m_message; }
            void SerializeToJsonObject(Aws::Crt::JsonObject &payloadObject) const noexcept override;
            static void s_loadFromJsonView(UnauthorizedError &, const Aws::Crt::JsonView &) noexcept;
            static Aws::Crt::ScopedResource<OperationError> s_allocateFromPayload(
                Aws::Crt::StringView,
                Aws::Crt::Allocator *) noexcept;
            static void s_customDeleter(UnauthorizedError *) noexcept;
            /* This needs to be defined so that `UnauthorizedError` can be used as a key
             * in maps. */
            bool operator<(const UnauthorizedError &) const noexcept;
            static const char *MODEL_NAME;

          protected:
            Aws::Crt::String GetModelName() const noexcept override;

          private:
            Aws::Crt::Optional<Aws::Crt::String> m_message;
        };

>>>>>>> 0ddf2b4b
        class CreateDebugPasswordResponse : public AbstractShapeBase
        {
          public:
            CreateDebugPasswordResponse() noexcept {}
            CreateDebugPasswordResponse(const CreateDebugPasswordResponse &) = default;
            void SetPassword(const Aws::Crt::String &password) noexcept { m_password = password; }
            Aws::Crt::Optional<Aws::Crt::String> GetPassword() noexcept { return m_password; }
            void SetUsername(const Aws::Crt::String &username) noexcept { m_username = username; }
            Aws::Crt::Optional<Aws::Crt::String> GetUsername() noexcept { return m_username; }
            void SetPasswordExpiration(const Aws::Crt::DateTime &passwordExpiration) noexcept
            {
                m_passwordExpiration = passwordExpiration;
            }
            Aws::Crt::Optional<Aws::Crt::DateTime> GetPasswordExpiration() noexcept { return m_passwordExpiration; }
            void SetCertificateSHA256Hash(const Aws::Crt::String &certificateSHA256Hash) noexcept
            {
                m_certificateSHA256Hash = certificateSHA256Hash;
            }
            Aws::Crt::Optional<Aws::Crt::String> GetCertificateSHA256Hash() noexcept { return m_certificateSHA256Hash; }
            void SetCertificateSHA1Hash(const Aws::Crt::String &certificateSHA1Hash) noexcept
            {
                m_certificateSHA1Hash = certificateSHA1Hash;
            }
            Aws::Crt::Optional<Aws::Crt::String> GetCertificateSHA1Hash() noexcept { return m_certificateSHA1Hash; }
            void SerializeToJsonObject(Aws::Crt::JsonObject &payloadObject) const noexcept override;
            static void s_loadFromJsonView(CreateDebugPasswordResponse &, const Aws::Crt::JsonView &) noexcept;
            static Aws::Crt::ScopedResource<AbstractShapeBase> s_allocateFromPayload(
                Aws::Crt::StringView,
                Aws::Crt::Allocator *) noexcept;
            static void s_customDeleter(CreateDebugPasswordResponse *) noexcept;
            /* This needs to be defined so that `CreateDebugPasswordResponse` can be used
             * as a key in maps. */
            bool operator<(const CreateDebugPasswordResponse &) const noexcept;
            static const char *MODEL_NAME;

          protected:
            Aws::Crt::String GetModelName() const noexcept override;

          private:
            Aws::Crt::Optional<Aws::Crt::String> m_password;
            Aws::Crt::Optional<Aws::Crt::String> m_username;
            Aws::Crt::Optional<Aws::Crt::DateTime> m_passwordExpiration;
            Aws::Crt::Optional<Aws::Crt::String> m_certificateSHA256Hash;
            Aws::Crt::Optional<Aws::Crt::String> m_certificateSHA1Hash;
        };

        class CreateDebugPasswordRequest : public AbstractShapeBase
        {
          public:
            CreateDebugPasswordRequest() noexcept {}
            CreateDebugPasswordRequest(const CreateDebugPasswordRequest &) = default;
            void SerializeToJsonObject(Aws::Crt::JsonObject &payloadObject) const noexcept override;
            static void s_loadFromJsonView(CreateDebugPasswordRequest &, const Aws::Crt::JsonView &) noexcept;
            static Aws::Crt::ScopedResource<AbstractShapeBase> s_allocateFromPayload(
                Aws::Crt::StringView,
                Aws::Crt::Allocator *) noexcept;
            static void s_customDeleter(CreateDebugPasswordRequest *) noexcept;
            /* This needs to be defined so that `CreateDebugPasswordRequest` can be used
             * as a key in maps. */
            bool operator<(const CreateDebugPasswordRequest &) const noexcept;
            static const char *MODEL_NAME;

          protected:
            Aws::Crt::String GetModelName() const noexcept override;

          private:
        };

        class InvalidClientDeviceAuthTokenError : public OperationError
        {
          public:
<<<<<<< HEAD
            InvalidClientDeviceAuthTokenError() noexcept {}
            InvalidClientDeviceAuthTokenError(const InvalidClientDeviceAuthTokenError &) = default;
            void SetMessage(const Aws::Crt::String &message) noexcept { m_message = message; }
            Aws::Crt::Optional<Aws::Crt::String> GetMessage() noexcept override { return m_message; }
            void SerializeToJsonObject(Aws::Crt::JsonObject &payloadObject) const noexcept override;
            static void s_loadFromJsonView(InvalidClientDeviceAuthTokenError &, const Aws::Crt::JsonView &) noexcept;
            static Aws::Crt::ScopedResource<OperationError> s_allocateFromPayload(
                Aws::Crt::StringView,
                Aws::Crt::Allocator *) noexcept;
            static void s_customDeleter(InvalidClientDeviceAuthTokenError *) noexcept;
            /* This needs to be defined so that `InvalidClientDeviceAuthTokenError` can be used as a key in maps. */
            bool operator<(const InvalidClientDeviceAuthTokenError &) const noexcept;
            static const char *MODEL_NAME;
=======
            virtual void OnStreamEvent(IoTCoreMessage *response) { (void)response; }

            /**
             * A callback that is invoked when an error occurs while parsing a message
             * from the stream.
             * @param rpcError The RPC error containing the status and possibly a CRT
             * error.
             */
            virtual bool OnStreamError(RpcError rpcError)
            {
                (void)rpcError;
                return true;
            }
>>>>>>> 0ddf2b4b

          protected:
            Aws::Crt::String GetModelName() const noexcept override;

<<<<<<< HEAD
          private:
            Aws::Crt::Optional<Aws::Crt::String> m_message;
        };

        class InvalidArgumentsError : public OperationError
        {
          public:
            InvalidArgumentsError() noexcept {}
            InvalidArgumentsError(const InvalidArgumentsError &) = default;
            void SetMessage(const Aws::Crt::String &message) noexcept { m_message = message; }
            Aws::Crt::Optional<Aws::Crt::String> GetMessage() noexcept override { return m_message; }
            void SerializeToJsonObject(Aws::Crt::JsonObject &payloadObject) const noexcept override;
            static void s_loadFromJsonView(InvalidArgumentsError &, const Aws::Crt::JsonView &) noexcept;
            static Aws::Crt::ScopedResource<OperationError> s_allocateFromPayload(
                Aws::Crt::StringView,
                Aws::Crt::Allocator *) noexcept;
            static void s_customDeleter(InvalidArgumentsError *) noexcept;
            /* This needs to be defined so that `InvalidArgumentsError` can be used as a key in maps. */
            bool operator<(const InvalidArgumentsError &) const noexcept;
            static const char *MODEL_NAME;

          protected:
            Aws::Crt::String GetModelName() const noexcept override;

          private:
            Aws::Crt::Optional<Aws::Crt::String> m_message;
        };

        class ServiceError : public OperationError
        {
          public:
            ServiceError() noexcept {}
            ServiceError(const ServiceError &) = default;
            void SetMessage(const Aws::Crt::String &message) noexcept { m_message = message; }
            Aws::Crt::Optional<Aws::Crt::String> GetMessage() noexcept override { return m_message; }
            void SerializeToJsonObject(Aws::Crt::JsonObject &payloadObject) const noexcept override;
            static void s_loadFromJsonView(ServiceError &, const Aws::Crt::JsonView &) noexcept;
            static Aws::Crt::ScopedResource<OperationError> s_allocateFromPayload(
                Aws::Crt::StringView,
                Aws::Crt::Allocator *) noexcept;
            static void s_customDeleter(ServiceError *) noexcept;
            /* This needs to be defined so that `ServiceError` can be used as a key in maps. */
            bool operator<(const ServiceError &) const noexcept;
            static const char *MODEL_NAME;

          protected:
            Aws::Crt::String GetModelName() const noexcept override;

          private:
            Aws::Crt::Optional<Aws::Crt::String> m_message;
        };

        class UnauthorizedError : public OperationError
        {
          public:
            UnauthorizedError() noexcept {}
            UnauthorizedError(const UnauthorizedError &) = default;
            void SetMessage(const Aws::Crt::String &message) noexcept { m_message = message; }
            Aws::Crt::Optional<Aws::Crt::String> GetMessage() noexcept override { return m_message; }
            void SerializeToJsonObject(Aws::Crt::JsonObject &payloadObject) const noexcept override;
            static void s_loadFromJsonView(UnauthorizedError &, const Aws::Crt::JsonView &) noexcept;
            static Aws::Crt::ScopedResource<OperationError> s_allocateFromPayload(
                Aws::Crt::StringView,
                Aws::Crt::Allocator *) noexcept;
            static void s_customDeleter(UnauthorizedError *) noexcept;
            /* This needs to be defined so that `UnauthorizedError` can be used as a key in maps. */
            bool operator<(const UnauthorizedError &) const noexcept;
            static const char *MODEL_NAME;

          protected:
            Aws::Crt::String GetModelName() const noexcept override;

          private:
            Aws::Crt::Optional<Aws::Crt::String> m_message;
        };

        class AuthorizeClientDeviceActionResponse : public AbstractShapeBase
        {
          public:
            AuthorizeClientDeviceActionResponse() noexcept {}
            AuthorizeClientDeviceActionResponse(const AuthorizeClientDeviceActionResponse &) = default;
            void SetIsAuthorized(const bool &isAuthorized) noexcept { m_isAuthorized = isAuthorized; }
            Aws::Crt::Optional<bool> GetIsAuthorized() noexcept { return m_isAuthorized; }
            void SerializeToJsonObject(Aws::Crt::JsonObject &payloadObject) const noexcept override;
            static void s_loadFromJsonView(AuthorizeClientDeviceActionResponse &, const Aws::Crt::JsonView &) noexcept;
            static Aws::Crt::ScopedResource<AbstractShapeBase> s_allocateFromPayload(
                Aws::Crt::StringView,
                Aws::Crt::Allocator *) noexcept;
            static void s_customDeleter(AuthorizeClientDeviceActionResponse *) noexcept;
            /* This needs to be defined so that `AuthorizeClientDeviceActionResponse` can be used as a key in maps. */
            bool operator<(const AuthorizeClientDeviceActionResponse &) const noexcept;
            static const char *MODEL_NAME;

          protected:
            Aws::Crt::String GetModelName() const noexcept override;

          private:
            Aws::Crt::Optional<bool> m_isAuthorized;
        };

        class AuthorizeClientDeviceActionRequest : public AbstractShapeBase
        {
          public:
            AuthorizeClientDeviceActionRequest() noexcept {}
            AuthorizeClientDeviceActionRequest(const AuthorizeClientDeviceActionRequest &) = default;
            void SetClientDeviceAuthToken(const Aws::Crt::String &clientDeviceAuthToken) noexcept
            {
                m_clientDeviceAuthToken = clientDeviceAuthToken;
            }
            Aws::Crt::Optional<Aws::Crt::String> GetClientDeviceAuthToken() noexcept { return m_clientDeviceAuthToken; }
            void SetOperation(const Aws::Crt::String &operation) noexcept { m_operation = operation; }
            Aws::Crt::Optional<Aws::Crt::String> GetOperation() noexcept { return m_operation; }
            void SetResource(const Aws::Crt::String &resource) noexcept { m_resource = resource; }
            Aws::Crt::Optional<Aws::Crt::String> GetResource() noexcept { return m_resource; }
            void SerializeToJsonObject(Aws::Crt::JsonObject &payloadObject) const noexcept override;
            static void s_loadFromJsonView(AuthorizeClientDeviceActionRequest &, const Aws::Crt::JsonView &) noexcept;
            static Aws::Crt::ScopedResource<AbstractShapeBase> s_allocateFromPayload(
                Aws::Crt::StringView,
                Aws::Crt::Allocator *) noexcept;
            static void s_customDeleter(AuthorizeClientDeviceActionRequest *) noexcept;
            /* This needs to be defined so that `AuthorizeClientDeviceActionRequest` can be used as a key in maps. */
            bool operator<(const AuthorizeClientDeviceActionRequest &) const noexcept;
            static const char *MODEL_NAME;

          protected:
            Aws::Crt::String GetModelName() const noexcept override;

          private:
            Aws::Crt::Optional<Aws::Crt::String> m_clientDeviceAuthToken;
            Aws::Crt::Optional<Aws::Crt::String> m_operation;
            Aws::Crt::Optional<Aws::Crt::String> m_resource;
        };

        class SubscribeToIoTCoreStreamHandler : public StreamResponseHandler
        {
          public:
            virtual void OnStreamEvent(IoTCoreMessage *response) { (void)response; }

            /**
             * A callback that is invoked when an error occurs while parsing a message from the stream.
             * @param rpcError The RPC error containing the status and possibly a CRT error.
             */
            virtual bool OnStreamError(RpcError rpcError)
            {
                (void)rpcError;
                return true;
            }

            /**
             * A callback that is invoked upon receiving an error of type `ServiceError`.
             * @param operationError The error message being received.
             */
            virtual bool OnStreamError(ServiceError *operationError)
            {
                (void)operationError;
                return true;
            }

            /**
             * A callback that is invoked upon receiving an error of type `UnauthorizedError`.
             * @param operationError The error message being received.
             */
            virtual bool OnStreamError(UnauthorizedError *operationError)
            {
                (void)operationError;
                return true;
            }

            /**
             * A callback that is invoked upon receiving ANY error response from the server.
=======
            /**
             * A callback that is invoked upon receiving an error of type
             * `UnauthorizedError`.
             * @param operationError The error message being received.
             */
            virtual bool OnStreamError(UnauthorizedError *operationError)
            {
                (void)operationError;
                return true;
            }

            /**
             * A callback that is invoked upon receiving ANY error response from the
             * server.
>>>>>>> 0ddf2b4b
             * @param operationError The error message being received.
             */
            virtual bool OnStreamError(OperationError *operationError)
            {
                (void)operationError;
                return true;
            }

          private:
            /**
             * Invoked when a message is received on this continuation.
             */
            void OnStreamEvent(Aws::Crt::ScopedResource<AbstractShapeBase> response) override;
            /**
             * Invoked when a message is received on this continuation but results in an
             * error.
             *
             * This callback can return true so that the stream is closed afterwards.
             */
            bool OnStreamError(Aws::Crt::ScopedResource<OperationError> error, RpcError rpcError) override;
        };
        class SubscribeToIoTCoreOperationContext : public OperationModelContext
        {
          public:
            SubscribeToIoTCoreOperationContext(const GreengrassCoreIpcServiceModel &serviceModel) noexcept;
            Aws::Crt::ScopedResource<AbstractShapeBase> AllocateInitialResponseFromPayload(
                Aws::Crt::StringView stringView,
                Aws::Crt::Allocator *allocator = Aws::Crt::g_allocator) const noexcept override;
            Aws::Crt::ScopedResource<AbstractShapeBase> AllocateStreamingResponseFromPayload(
                Aws::Crt::StringView stringView,
                Aws::Crt::Allocator *allocator = Aws::Crt::g_allocator) const noexcept override;
            Aws::Crt::String GetRequestModelName() const noexcept override;
            Aws::Crt::String GetInitialResponseModelName() const noexcept override;
            Aws::Crt::Optional<Aws::Crt::String> GetStreamingResponseModelName() const noexcept override;
            Aws::Crt::String GetOperationName() const noexcept override;
        };

        class SubscribeToIoTCoreResult
        {
          public:
            SubscribeToIoTCoreResult() noexcept {}
            SubscribeToIoTCoreResult(TaggedResult &&taggedResult) noexcept : m_taggedResult(std::move(taggedResult)) {}
            SubscribeToIoTCoreResponse *GetOperationResponse() const noexcept
            {
                return static_cast<SubscribeToIoTCoreResponse *>(m_taggedResult.GetOperationResponse());
            }
            /**
             * @return true if the response is associated with an expected response;
             * false if the response is associated with an error.
             */
            operator bool() const noexcept { return m_taggedResult == true; }
            OperationError *GetOperationError() const noexcept { return m_taggedResult.GetOperationError(); }
            RpcError GetRpcError() const noexcept { return m_taggedResult.GetRpcError(); }
            ResultType GetResultType() const noexcept { return m_taggedResult.GetResultType(); }

          private:
            TaggedResult m_taggedResult;
        };

        class SubscribeToIoTCoreOperation : public ClientOperation
        {
          public:
            SubscribeToIoTCoreOperation(
                ClientConnection &connection,
                std::shared_ptr<SubscribeToIoTCoreStreamHandler> streamHandler,
                const SubscribeToIoTCoreOperationContext &operationContext,
                Aws::Crt::Allocator *allocator = Aws::Crt::g_allocator) noexcept;
            /**
             * Used to activate a stream for the `SubscribeToIoTCoreOperation`
             * @param request The request used for the `SubscribeToIoTCoreOperation`
             * @param onMessageFlushCallback An optional callback that is invoked when the
             * request is flushed.
             * @return An `RpcError` that can be used to check whether the stream was
             * activated.
             */
            std::future<RpcError> Activate(
                const SubscribeToIoTCoreRequest &request,
                OnMessageFlushCallback onMessageFlushCallback = nullptr) noexcept;
            /**
             * Retrieve the result from activating the stream.
             */
            std::future<SubscribeToIoTCoreResult> GetResult() noexcept;

          protected:
            Aws::Crt::String GetModelName() const noexcept override;
        };

        class ResumeComponentOperationContext : public OperationModelContext
        {
          public:
            ResumeComponentOperationContext(const GreengrassCoreIpcServiceModel &serviceModel) noexcept;
            Aws::Crt::ScopedResource<AbstractShapeBase> AllocateInitialResponseFromPayload(
                Aws::Crt::StringView stringView,
                Aws::Crt::Allocator *allocator = Aws::Crt::g_allocator) const noexcept override;
            Aws::Crt::ScopedResource<AbstractShapeBase> AllocateStreamingResponseFromPayload(
                Aws::Crt::StringView stringView,
                Aws::Crt::Allocator *allocator = Aws::Crt::g_allocator) const noexcept override;
            Aws::Crt::String GetRequestModelName() const noexcept override;
            Aws::Crt::String GetInitialResponseModelName() const noexcept override;
            Aws::Crt::Optional<Aws::Crt::String> GetStreamingResponseModelName() const noexcept override;
            Aws::Crt::String GetOperationName() const noexcept override;
        };

        class ResumeComponentResult
        {
          public:
            ResumeComponentResult() noexcept {}
            ResumeComponentResult(TaggedResult &&taggedResult) noexcept : m_taggedResult(std::move(taggedResult)) {}
            ResumeComponentResponse *GetOperationResponse() const noexcept
            {
                return static_cast<ResumeComponentResponse *>(m_taggedResult.GetOperationResponse());
            }
            /**
             * @return true if the response is associated with an expected response;
             * false if the response is associated with an error.
             */
            operator bool() const noexcept { return m_taggedResult == true; }
            OperationError *GetOperationError() const noexcept { return m_taggedResult.GetOperationError(); }
            RpcError GetRpcError() const noexcept { return m_taggedResult.GetRpcError(); }
            ResultType GetResultType() const noexcept { return m_taggedResult.GetResultType(); }

          private:
            TaggedResult m_taggedResult;
        };

        class ResumeComponentOperation : public ClientOperation
        {
          public:
            ResumeComponentOperation(
                ClientConnection &connection,
                const ResumeComponentOperationContext &operationContext,
                Aws::Crt::Allocator *allocator = Aws::Crt::g_allocator) noexcept;
            /**
             * Used to activate a stream for the `ResumeComponentOperation`
             * @param request The request used for the `ResumeComponentOperation`
<<<<<<< HEAD
             * @param onMessageFlushCallback An optional callback that is invoked when the request is flushed.
             * @return An `RpcError` that can be used to check whether the stream was activated.
=======
             * @param onMessageFlushCallback An optional callback that is invoked when the
             * request is flushed.
             * @return An `RpcError` that can be used to check whether the stream was
             * activated.
>>>>>>> 0ddf2b4b
             */
            std::future<RpcError> Activate(
                const ResumeComponentRequest &request,
                OnMessageFlushCallback onMessageFlushCallback = nullptr) noexcept;
            /**
             * Retrieve the result from activating the stream.
             */
            std::future<ResumeComponentResult> GetResult() noexcept;

          protected:
            Aws::Crt::String GetModelName() const noexcept override;
        };

        class PublishToIoTCoreOperationContext : public OperationModelContext
        {
          public:
            PublishToIoTCoreOperationContext(const GreengrassCoreIpcServiceModel &serviceModel) noexcept;
            Aws::Crt::ScopedResource<AbstractShapeBase> AllocateInitialResponseFromPayload(
                Aws::Crt::StringView stringView,
                Aws::Crt::Allocator *allocator = Aws::Crt::g_allocator) const noexcept override;
            Aws::Crt::ScopedResource<AbstractShapeBase> AllocateStreamingResponseFromPayload(
                Aws::Crt::StringView stringView,
                Aws::Crt::Allocator *allocator = Aws::Crt::g_allocator) const noexcept override;
            Aws::Crt::String GetRequestModelName() const noexcept override;
            Aws::Crt::String GetInitialResponseModelName() const noexcept override;
            Aws::Crt::Optional<Aws::Crt::String> GetStreamingResponseModelName() const noexcept override;
            Aws::Crt::String GetOperationName() const noexcept override;
        };

        class PublishToIoTCoreResult
        {
          public:
            PublishToIoTCoreResult() noexcept {}
            PublishToIoTCoreResult(TaggedResult &&taggedResult) noexcept : m_taggedResult(std::move(taggedResult)) {}
            PublishToIoTCoreResponse *GetOperationResponse() const noexcept
            {
                return static_cast<PublishToIoTCoreResponse *>(m_taggedResult.GetOperationResponse());
            }
            /**
             * @return true if the response is associated with an expected response;
             * false if the response is associated with an error.
             */
            operator bool() const noexcept { return m_taggedResult == true; }
            OperationError *GetOperationError() const noexcept { return m_taggedResult.GetOperationError(); }
            RpcError GetRpcError() const noexcept { return m_taggedResult.GetRpcError(); }
            ResultType GetResultType() const noexcept { return m_taggedResult.GetResultType(); }

          private:
            TaggedResult m_taggedResult;
        };

        class PublishToIoTCoreOperation : public ClientOperation
        {
          public:
            PublishToIoTCoreOperation(
                ClientConnection &connection,
                const PublishToIoTCoreOperationContext &operationContext,
                Aws::Crt::Allocator *allocator = Aws::Crt::g_allocator) noexcept;
            /**
             * Used to activate a stream for the `PublishToIoTCoreOperation`
             * @param request The request used for the `PublishToIoTCoreOperation`
             * @param onMessageFlushCallback An optional callback that is invoked when the
             * request is flushed.
             * @return An `RpcError` that can be used to check whether the stream was
             * activated.
             */
            std::future<RpcError> Activate(
                const PublishToIoTCoreRequest &request,
                OnMessageFlushCallback onMessageFlushCallback = nullptr) noexcept;
            /**
             * Retrieve the result from activating the stream.
             */
            std::future<PublishToIoTCoreResult> GetResult() noexcept;

          protected:
            Aws::Crt::String GetModelName() const noexcept override;
        };

        class SubscribeToConfigurationUpdateStreamHandler : public StreamResponseHandler
        {
          public:
            virtual void OnStreamEvent(ConfigurationUpdateEvents *response) { (void)response; }

            /**
             * A callback that is invoked when an error occurs while parsing a message
             * from the stream.
             * @param rpcError The RPC error containing the status and possibly a CRT
             * error.
             */
            virtual bool OnStreamError(RpcError rpcError)
            {
                (void)rpcError;
                return true;
            }

            /**
             * A callback that is invoked upon receiving an error of type `ServiceError`.
             * @param operationError The error message being received.
             */
            virtual bool OnStreamError(ServiceError *operationError)
            {
                (void)operationError;
                return true;
            }

            /**
             * A callback that is invoked upon receiving an error of type
             * `ResourceNotFoundError`.
             * @param operationError The error message being received.
             */
            virtual bool OnStreamError(ResourceNotFoundError *operationError)
            {
                (void)operationError;
                return true;
            }

            /**
             * A callback that is invoked upon receiving ANY error response from the
             * server.
             * @param operationError The error message being received.
             */
            virtual bool OnStreamError(OperationError *operationError)
            {
                (void)operationError;
                return true;
            }

          private:
            /**
             * Invoked when a message is received on this continuation.
             */
            void OnStreamEvent(Aws::Crt::ScopedResource<AbstractShapeBase> response) override;
            /**
             * Invoked when a message is received on this continuation but results in an
             * error.
             *
             * This callback can return true so that the stream is closed afterwards.
             */
            bool OnStreamError(Aws::Crt::ScopedResource<OperationError> error, RpcError rpcError) override;
        };
        class SubscribeToConfigurationUpdateOperationContext : public OperationModelContext
        {
          public:
            SubscribeToConfigurationUpdateOperationContext(const GreengrassCoreIpcServiceModel &serviceModel) noexcept;
            Aws::Crt::ScopedResource<AbstractShapeBase> AllocateInitialResponseFromPayload(
                Aws::Crt::StringView stringView,
                Aws::Crt::Allocator *allocator = Aws::Crt::g_allocator) const noexcept override;
            Aws::Crt::ScopedResource<AbstractShapeBase> AllocateStreamingResponseFromPayload(
                Aws::Crt::StringView stringView,
                Aws::Crt::Allocator *allocator = Aws::Crt::g_allocator) const noexcept override;
            Aws::Crt::String GetRequestModelName() const noexcept override;
            Aws::Crt::String GetInitialResponseModelName() const noexcept override;
            Aws::Crt::Optional<Aws::Crt::String> GetStreamingResponseModelName() const noexcept override;
            Aws::Crt::String GetOperationName() const noexcept override;
        };

        class SubscribeToConfigurationUpdateResult
        {
          public:
            SubscribeToConfigurationUpdateResult() noexcept {}
            SubscribeToConfigurationUpdateResult(TaggedResult &&taggedResult) noexcept
                : m_taggedResult(std::move(taggedResult))
            {
            }
            SubscribeToConfigurationUpdateResponse *GetOperationResponse() const noexcept
            {
                return static_cast<SubscribeToConfigurationUpdateResponse *>(m_taggedResult.GetOperationResponse());
            }
            /**
             * @return true if the response is associated with an expected response;
             * false if the response is associated with an error.
             */
            operator bool() const noexcept { return m_taggedResult == true; }
            OperationError *GetOperationError() const noexcept { return m_taggedResult.GetOperationError(); }
            RpcError GetRpcError() const noexcept { return m_taggedResult.GetRpcError(); }
            ResultType GetResultType() const noexcept { return m_taggedResult.GetResultType(); }

          private:
            TaggedResult m_taggedResult;
        };

        class SubscribeToConfigurationUpdateOperation : public ClientOperation
        {
          public:
            SubscribeToConfigurationUpdateOperation(
                ClientConnection &connection,
                std::shared_ptr<SubscribeToConfigurationUpdateStreamHandler> streamHandler,
                const SubscribeToConfigurationUpdateOperationContext &operationContext,
                Aws::Crt::Allocator *allocator = Aws::Crt::g_allocator) noexcept;
            /**
             * Used to activate a stream for the `SubscribeToConfigurationUpdateOperation`
             * @param request The request used for the
             * `SubscribeToConfigurationUpdateOperation`
             * @param onMessageFlushCallback An optional callback that is invoked when the
             * request is flushed.
             * @return An `RpcError` that can be used to check whether the stream was
             * activated.
             */
            std::future<RpcError> Activate(
                const SubscribeToConfigurationUpdateRequest &request,
                OnMessageFlushCallback onMessageFlushCallback = nullptr) noexcept;
            /**
             * Retrieve the result from activating the stream.
             */
            std::future<SubscribeToConfigurationUpdateResult> GetResult() noexcept;

          protected:
            Aws::Crt::String GetModelName() const noexcept override;
        };

        class DeleteThingShadowOperationContext : public OperationModelContext
        {
          public:
            DeleteThingShadowOperationContext(const GreengrassCoreIpcServiceModel &serviceModel) noexcept;
            Aws::Crt::ScopedResource<AbstractShapeBase> AllocateInitialResponseFromPayload(
                Aws::Crt::StringView stringView,
                Aws::Crt::Allocator *allocator = Aws::Crt::g_allocator) const noexcept override;
            Aws::Crt::ScopedResource<AbstractShapeBase> AllocateStreamingResponseFromPayload(
                Aws::Crt::StringView stringView,
                Aws::Crt::Allocator *allocator = Aws::Crt::g_allocator) const noexcept override;
            Aws::Crt::String GetRequestModelName() const noexcept override;
            Aws::Crt::String GetInitialResponseModelName() const noexcept override;
            Aws::Crt::Optional<Aws::Crt::String> GetStreamingResponseModelName() const noexcept override;
            Aws::Crt::String GetOperationName() const noexcept override;
        };

        class DeleteThingShadowResult
        {
          public:
            DeleteThingShadowResult() noexcept {}
            DeleteThingShadowResult(TaggedResult &&taggedResult) noexcept : m_taggedResult(std::move(taggedResult)) {}
            DeleteThingShadowResponse *GetOperationResponse() const noexcept
            {
                return static_cast<DeleteThingShadowResponse *>(m_taggedResult.GetOperationResponse());
            }
            /**
             * @return true if the response is associated with an expected response;
             * false if the response is associated with an error.
             */
            operator bool() const noexcept { return m_taggedResult == true; }
            OperationError *GetOperationError() const noexcept { return m_taggedResult.GetOperationError(); }
            RpcError GetRpcError() const noexcept { return m_taggedResult.GetRpcError(); }
            ResultType GetResultType() const noexcept { return m_taggedResult.GetResultType(); }

          private:
            TaggedResult m_taggedResult;
        };

        class DeleteThingShadowOperation : public ClientOperation
        {
          public:
            DeleteThingShadowOperation(
                ClientConnection &connection,
                const DeleteThingShadowOperationContext &operationContext,
                Aws::Crt::Allocator *allocator = Aws::Crt::g_allocator) noexcept;
            /**
             * Used to activate a stream for the `DeleteThingShadowOperation`
             * @param request The request used for the `DeleteThingShadowOperation`
             * @param onMessageFlushCallback An optional callback that is invoked when the request is flushed.
             * @return An `RpcError` that can be used to check whether the stream was activated.
             */
            std::future<RpcError> Activate(
                const DeleteThingShadowRequest &request,
                OnMessageFlushCallback onMessageFlushCallback = nullptr) noexcept;
            /**
             * Retrieve the result from activating the stream.
             */
            std::future<DeleteThingShadowResult> GetResult() noexcept;

          protected:
            Aws::Crt::String GetModelName() const noexcept override;
        };

        class PutComponentMetricOperationContext : public OperationModelContext
        {
          public:
            PutComponentMetricOperationContext(const GreengrassCoreIpcServiceModel &serviceModel) noexcept;
            Aws::Crt::ScopedResource<AbstractShapeBase> AllocateInitialResponseFromPayload(
                Aws::Crt::StringView stringView,
                Aws::Crt::Allocator *allocator = Aws::Crt::g_allocator) const noexcept override;
            Aws::Crt::ScopedResource<AbstractShapeBase> AllocateStreamingResponseFromPayload(
                Aws::Crt::StringView stringView,
                Aws::Crt::Allocator *allocator = Aws::Crt::g_allocator) const noexcept override;
            Aws::Crt::String GetRequestModelName() const noexcept override;
            Aws::Crt::String GetInitialResponseModelName() const noexcept override;
            Aws::Crt::Optional<Aws::Crt::String> GetStreamingResponseModelName() const noexcept override;
            Aws::Crt::String GetOperationName() const noexcept override;
        };

        class PutComponentMetricResult
        {
          public:
            PutComponentMetricResult() noexcept {}
            PutComponentMetricResult(TaggedResult &&taggedResult) noexcept : m_taggedResult(std::move(taggedResult)) {}
            PutComponentMetricResponse *GetOperationResponse() const noexcept
            {
                return static_cast<PutComponentMetricResponse *>(m_taggedResult.GetOperationResponse());
            }
            /**
             * @return true if the response is associated with an expected response;
             * false if the response is associated with an error.
             */
            operator bool() const noexcept { return m_taggedResult == true; }
            OperationError *GetOperationError() const noexcept { return m_taggedResult.GetOperationError(); }
            RpcError GetRpcError() const noexcept { return m_taggedResult.GetRpcError(); }
            ResultType GetResultType() const noexcept { return m_taggedResult.GetResultType(); }

          private:
            TaggedResult m_taggedResult;
        };

        class PutComponentMetricOperation : public ClientOperation
        {
          public:
            PutComponentMetricOperation(
                ClientConnection &connection,
                const PutComponentMetricOperationContext &operationContext,
                Aws::Crt::Allocator *allocator = Aws::Crt::g_allocator) noexcept;
            /**
             * Used to activate a stream for the `PutComponentMetricOperation`
             * @param request The request used for the `PutComponentMetricOperation`
             * @param onMessageFlushCallback An optional callback that is invoked when the request is flushed.
             * @return An `RpcError` that can be used to check whether the stream was activated.
             */
            std::future<RpcError> Activate(
                const PutComponentMetricRequest &request,
                OnMessageFlushCallback onMessageFlushCallback = nullptr) noexcept;
            /**
             * Retrieve the result from activating the stream.
             */
            std::future<PutComponentMetricResult> GetResult() noexcept;

          protected:
            Aws::Crt::String GetModelName() const noexcept override;
        };

        class DeferComponentUpdateOperationContext : public OperationModelContext
        {
          public:
            DeferComponentUpdateOperationContext(const GreengrassCoreIpcServiceModel &serviceModel) noexcept;
            Aws::Crt::ScopedResource<AbstractShapeBase> AllocateInitialResponseFromPayload(
                Aws::Crt::StringView stringView,
                Aws::Crt::Allocator *allocator = Aws::Crt::g_allocator) const noexcept override;
            Aws::Crt::ScopedResource<AbstractShapeBase> AllocateStreamingResponseFromPayload(
                Aws::Crt::StringView stringView,
                Aws::Crt::Allocator *allocator = Aws::Crt::g_allocator) const noexcept override;
            Aws::Crt::String GetRequestModelName() const noexcept override;
            Aws::Crt::String GetInitialResponseModelName() const noexcept override;
            Aws::Crt::Optional<Aws::Crt::String> GetStreamingResponseModelName() const noexcept override;
            Aws::Crt::String GetOperationName() const noexcept override;
        };

        class DeferComponentUpdateResult
        {
          public:
            DeferComponentUpdateResult() noexcept {}
            DeferComponentUpdateResult(TaggedResult &&taggedResult) noexcept : m_taggedResult(std::move(taggedResult))
            {
            }
            DeferComponentUpdateResponse *GetOperationResponse() const noexcept
            {
                return static_cast<DeferComponentUpdateResponse *>(m_taggedResult.GetOperationResponse());
            }
            /**
             * @return true if the response is associated with an expected response;
             * false if the response is associated with an error.
             */
            operator bool() const noexcept { return m_taggedResult == true; }
            OperationError *GetOperationError() const noexcept { return m_taggedResult.GetOperationError(); }
            RpcError GetRpcError() const noexcept { return m_taggedResult.GetRpcError(); }
            ResultType GetResultType() const noexcept { return m_taggedResult.GetResultType(); }

          private:
            TaggedResult m_taggedResult;
        };

        class DeferComponentUpdateOperation : public ClientOperation
        {
          public:
            DeferComponentUpdateOperation(
                ClientConnection &connection,
                const DeferComponentUpdateOperationContext &operationContext,
                Aws::Crt::Allocator *allocator = Aws::Crt::g_allocator) noexcept;
            /**
             * Used to activate a stream for the `DeferComponentUpdateOperation`
             * @param request The request used for the `DeferComponentUpdateOperation`
             * @param onMessageFlushCallback An optional callback that is invoked when the request is flushed.
             * @return An `RpcError` that can be used to check whether the stream was activated.
             */
            std::future<RpcError> Activate(
                const DeferComponentUpdateRequest &request,
                OnMessageFlushCallback onMessageFlushCallback = nullptr) noexcept;
            /**
             * Retrieve the result from activating the stream.
             */
            std::future<DeferComponentUpdateResult> GetResult() noexcept;

          protected:
            Aws::Crt::String GetModelName() const noexcept override;
        };

        class SubscribeToValidateConfigurationUpdatesStreamHandler : public StreamResponseHandler
        {
          public:
            virtual void OnStreamEvent(ValidateConfigurationUpdateEvents *response) { (void)response; }

            /**
             * A callback that is invoked when an error occurs while parsing a message from the stream.
             * @param rpcError The RPC error containing the status and possibly a CRT error.
             */
            virtual bool OnStreamError(RpcError rpcError)
            {
                (void)rpcError;
                return true;
            }

            /**
             * A callback that is invoked upon receiving an error of type `ServiceError`.
             * @param operationError The error message being received.
             */
            virtual bool OnStreamError(ServiceError *operationError)
            {
                (void)operationError;
                return true;
            }

            /**
             * A callback that is invoked upon receiving ANY error response from the server.
             * @param operationError The error message being received.
             */
            virtual bool OnStreamError(OperationError *operationError)
            {
                (void)operationError;
                return true;
            }

          private:
            /**
             * Invoked when a message is received on this continuation.
             */
            void OnStreamEvent(Aws::Crt::ScopedResource<AbstractShapeBase> response) override;
            /**
             * Invoked when a message is received on this continuation but results in an error.
             *
             * This callback can return true so that the stream is closed afterwards.
             */
            bool OnStreamError(Aws::Crt::ScopedResource<OperationError> error, RpcError rpcError) override;
        };
        class SubscribeToValidateConfigurationUpdatesOperationContext : public OperationModelContext
        {
          public:
            SubscribeToValidateConfigurationUpdatesOperationContext(
                const GreengrassCoreIpcServiceModel &serviceModel) noexcept;
            Aws::Crt::ScopedResource<AbstractShapeBase> AllocateInitialResponseFromPayload(
                Aws::Crt::StringView stringView,
                Aws::Crt::Allocator *allocator = Aws::Crt::g_allocator) const noexcept override;
            Aws::Crt::ScopedResource<AbstractShapeBase> AllocateStreamingResponseFromPayload(
                Aws::Crt::StringView stringView,
                Aws::Crt::Allocator *allocator = Aws::Crt::g_allocator) const noexcept override;
            Aws::Crt::String GetRequestModelName() const noexcept override;
            Aws::Crt::String GetInitialResponseModelName() const noexcept override;
            Aws::Crt::Optional<Aws::Crt::String> GetStreamingResponseModelName() const noexcept override;
            Aws::Crt::String GetOperationName() const noexcept override;
        };

        class SubscribeToValidateConfigurationUpdatesResult
        {
          public:
            SubscribeToValidateConfigurationUpdatesResult() noexcept {}
            SubscribeToValidateConfigurationUpdatesResult(TaggedResult &&taggedResult) noexcept
                : m_taggedResult(std::move(taggedResult))
            {
            }
            SubscribeToValidateConfigurationUpdatesResponse *GetOperationResponse() const noexcept
            {
                return static_cast<SubscribeToValidateConfigurationUpdatesResponse *>(
                    m_taggedResult.GetOperationResponse());
            }
            /**
             * @return true if the response is associated with an expected response;
             * false if the response is associated with an error.
             */
            operator bool() const noexcept { return m_taggedResult == true; }
            OperationError *GetOperationError() const noexcept { return m_taggedResult.GetOperationError(); }
            RpcError GetRpcError() const noexcept { return m_taggedResult.GetRpcError(); }
            ResultType GetResultType() const noexcept { return m_taggedResult.GetResultType(); }

          private:
            TaggedResult m_taggedResult;
        };

        class SubscribeToValidateConfigurationUpdatesOperation : public ClientOperation
        {
          public:
            SubscribeToValidateConfigurationUpdatesOperation(
                ClientConnection &connection,
                std::shared_ptr<SubscribeToValidateConfigurationUpdatesStreamHandler> streamHandler,
                const SubscribeToValidateConfigurationUpdatesOperationContext &operationContext,
                Aws::Crt::Allocator *allocator = Aws::Crt::g_allocator) noexcept;
            /**
             * Used to activate a stream for the `SubscribeToValidateConfigurationUpdatesOperation`
             * @param request The request used for the `SubscribeToValidateConfigurationUpdatesOperation`
             * @param onMessageFlushCallback An optional callback that is invoked when the request is flushed.
             * @return An `RpcError` that can be used to check whether the stream was activated.
             */
            std::future<RpcError> Activate(
                const SubscribeToValidateConfigurationUpdatesRequest &request,
                OnMessageFlushCallback onMessageFlushCallback = nullptr) noexcept;
            /**
             * Retrieve the result from activating the stream.
             */
            std::future<SubscribeToValidateConfigurationUpdatesResult> GetResult() noexcept;

          protected:
            Aws::Crt::String GetModelName() const noexcept override;
        };

        class GetConfigurationOperationContext : public OperationModelContext
        {
          public:
            GetConfigurationOperationContext(const GreengrassCoreIpcServiceModel &serviceModel) noexcept;
            Aws::Crt::ScopedResource<AbstractShapeBase> AllocateInitialResponseFromPayload(
                Aws::Crt::StringView stringView,
                Aws::Crt::Allocator *allocator = Aws::Crt::g_allocator) const noexcept override;
            Aws::Crt::ScopedResource<AbstractShapeBase> AllocateStreamingResponseFromPayload(
                Aws::Crt::StringView stringView,
                Aws::Crt::Allocator *allocator = Aws::Crt::g_allocator) const noexcept override;
            Aws::Crt::String GetRequestModelName() const noexcept override;
            Aws::Crt::String GetInitialResponseModelName() const noexcept override;
            Aws::Crt::Optional<Aws::Crt::String> GetStreamingResponseModelName() const noexcept override;
            Aws::Crt::String GetOperationName() const noexcept override;
        };

        class GetConfigurationResult
        {
          public:
            GetConfigurationResult() noexcept {}
            GetConfigurationResult(TaggedResult &&taggedResult) noexcept : m_taggedResult(std::move(taggedResult)) {}
            GetConfigurationResponse *GetOperationResponse() const noexcept
            {
                return static_cast<GetConfigurationResponse *>(m_taggedResult.GetOperationResponse());
            }
            /**
             * @return true if the response is associated with an expected response;
             * false if the response is associated with an error.
             */
            operator bool() const noexcept { return m_taggedResult == true; }
            OperationError *GetOperationError() const noexcept { return m_taggedResult.GetOperationError(); }
            RpcError GetRpcError() const noexcept { return m_taggedResult.GetRpcError(); }
            ResultType GetResultType() const noexcept { return m_taggedResult.GetResultType(); }

          private:
            TaggedResult m_taggedResult;
        };

        class GetConfigurationOperation : public ClientOperation
        {
          public:
            GetConfigurationOperation(
                ClientConnection &connection,
                const GetConfigurationOperationContext &operationContext,
                Aws::Crt::Allocator *allocator = Aws::Crt::g_allocator) noexcept;
            /**
             * Used to activate a stream for the `GetConfigurationOperation`
             * @param request The request used for the `GetConfigurationOperation`
             * @param onMessageFlushCallback An optional callback that is invoked when the request is flushed.
             * @return An `RpcError` that can be used to check whether the stream was activated.
             */
            std::future<RpcError> Activate(
                const GetConfigurationRequest &request,
                OnMessageFlushCallback onMessageFlushCallback = nullptr) noexcept;
            /**
             * Retrieve the result from activating the stream.
             */
            std::future<GetConfigurationResult> GetResult() noexcept;

          protected:
            Aws::Crt::String GetModelName() const noexcept override;
        };

        class SubscribeToTopicStreamHandler : public StreamResponseHandler
        {
          public:
            virtual void OnStreamEvent(SubscriptionResponseMessage *response) { (void)response; }

            /**
             * A callback that is invoked when an error occurs while parsing a message from the stream.
             * @param rpcError The RPC error containing the status and possibly a CRT error.
             */
            virtual bool OnStreamError(RpcError rpcError)
            {
                (void)rpcError;
                return true;
            }

            /**
             * A callback that is invoked upon receiving an error of type `InvalidArgumentsError`.
             * @param operationError The error message being received.
             */
            virtual bool OnStreamError(InvalidArgumentsError *operationError)
            {
                (void)operationError;
                return true;
            }

            /**
             * A callback that is invoked upon receiving an error of type `ServiceError`.
             * @param operationError The error message being received.
             */
            virtual bool OnStreamError(ServiceError *operationError)
            {
                (void)operationError;
                return true;
            }

            /**
             * A callback that is invoked upon receiving an error of type `UnauthorizedError`.
             * @param operationError The error message being received.
             */
            virtual bool OnStreamError(UnauthorizedError *operationError)
            {
                (void)operationError;
                return true;
            }

            /**
             * A callback that is invoked upon receiving ANY error response from the server.
             * @param operationError The error message being received.
             */
            virtual bool OnStreamError(OperationError *operationError)
            {
                (void)operationError;
                return true;
            }

          private:
            /**
             * Invoked when a message is received on this continuation.
             */
            void OnStreamEvent(Aws::Crt::ScopedResource<AbstractShapeBase> response) override;
            /**
             * Invoked when a message is received on this continuation but results in an error.
             *
             * This callback can return true so that the stream is closed afterwards.
             */
            bool OnStreamError(Aws::Crt::ScopedResource<OperationError> error, RpcError rpcError) override;
        };
        class SubscribeToTopicOperationContext : public OperationModelContext
        {
          public:
            SubscribeToTopicOperationContext(const GreengrassCoreIpcServiceModel &serviceModel) noexcept;
            Aws::Crt::ScopedResource<AbstractShapeBase> AllocateInitialResponseFromPayload(
                Aws::Crt::StringView stringView,
                Aws::Crt::Allocator *allocator = Aws::Crt::g_allocator) const noexcept override;
            Aws::Crt::ScopedResource<AbstractShapeBase> AllocateStreamingResponseFromPayload(
                Aws::Crt::StringView stringView,
                Aws::Crt::Allocator *allocator = Aws::Crt::g_allocator) const noexcept override;
            Aws::Crt::String GetRequestModelName() const noexcept override;
            Aws::Crt::String GetInitialResponseModelName() const noexcept override;
            Aws::Crt::Optional<Aws::Crt::String> GetStreamingResponseModelName() const noexcept override;
            Aws::Crt::String GetOperationName() const noexcept override;
        };

        class SubscribeToTopicResult
        {
          public:
            SubscribeToTopicResult() noexcept {}
            SubscribeToTopicResult(TaggedResult &&taggedResult) noexcept : m_taggedResult(std::move(taggedResult)) {}
            SubscribeToTopicResponse *GetOperationResponse() const noexcept
            {
                return static_cast<SubscribeToTopicResponse *>(m_taggedResult.GetOperationResponse());
            }
            /**
             * @return true if the response is associated with an expected response;
             * false if the response is associated with an error.
             */
            operator bool() const noexcept { return m_taggedResult == true; }
            OperationError *GetOperationError() const noexcept { return m_taggedResult.GetOperationError(); }
            RpcError GetRpcError() const noexcept { return m_taggedResult.GetRpcError(); }
            ResultType GetResultType() const noexcept { return m_taggedResult.GetResultType(); }

          private:
            TaggedResult m_taggedResult;
        };

        class SubscribeToTopicOperation : public ClientOperation
        {
          public:
            SubscribeToTopicOperation(
                ClientConnection &connection,
                std::shared_ptr<SubscribeToTopicStreamHandler> streamHandler,
                const SubscribeToTopicOperationContext &operationContext,
                Aws::Crt::Allocator *allocator = Aws::Crt::g_allocator) noexcept;
            /**
<<<<<<< HEAD
             * Used to activate a stream for the `SubscribeToTopicOperation`
             * @param request The request used for the `SubscribeToTopicOperation`
             * @param onMessageFlushCallback An optional callback that is invoked when the request is flushed.
             * @return An `RpcError` that can be used to check whether the stream was activated.
=======
             * Used to activate a stream for the `DeleteThingShadowOperation`
             * @param request The request used for the `DeleteThingShadowOperation`
             * @param onMessageFlushCallback An optional callback that is invoked when the
             * request is flushed.
             * @return An `RpcError` that can be used to check whether the stream was
             * activated.
>>>>>>> 0ddf2b4b
             */
            std::future<RpcError> Activate(
                const SubscribeToTopicRequest &request,
                OnMessageFlushCallback onMessageFlushCallback = nullptr) noexcept;
            /**
             * Retrieve the result from activating the stream.
             */
            std::future<SubscribeToTopicResult> GetResult() noexcept;

          protected:
            Aws::Crt::String GetModelName() const noexcept override;
        };

        class GetComponentDetailsOperationContext : public OperationModelContext
        {
          public:
            GetComponentDetailsOperationContext(const GreengrassCoreIpcServiceModel &serviceModel) noexcept;
            Aws::Crt::ScopedResource<AbstractShapeBase> AllocateInitialResponseFromPayload(
                Aws::Crt::StringView stringView,
                Aws::Crt::Allocator *allocator = Aws::Crt::g_allocator) const noexcept override;
            Aws::Crt::ScopedResource<AbstractShapeBase> AllocateStreamingResponseFromPayload(
                Aws::Crt::StringView stringView,
                Aws::Crt::Allocator *allocator = Aws::Crt::g_allocator) const noexcept override;
            Aws::Crt::String GetRequestModelName() const noexcept override;
            Aws::Crt::String GetInitialResponseModelName() const noexcept override;
            Aws::Crt::Optional<Aws::Crt::String> GetStreamingResponseModelName() const noexcept override;
            Aws::Crt::String GetOperationName() const noexcept override;
        };

        class GetComponentDetailsResult
        {
          public:
            GetComponentDetailsResult() noexcept {}
            GetComponentDetailsResult(TaggedResult &&taggedResult) noexcept : m_taggedResult(std::move(taggedResult)) {}
            GetComponentDetailsResponse *GetOperationResponse() const noexcept
            {
                return static_cast<GetComponentDetailsResponse *>(m_taggedResult.GetOperationResponse());
            }
            /**
             * @return true if the response is associated with an expected response;
             * false if the response is associated with an error.
             */
            operator bool() const noexcept { return m_taggedResult == true; }
            OperationError *GetOperationError() const noexcept { return m_taggedResult.GetOperationError(); }
            RpcError GetRpcError() const noexcept { return m_taggedResult.GetRpcError(); }
            ResultType GetResultType() const noexcept { return m_taggedResult.GetResultType(); }

          private:
            TaggedResult m_taggedResult;
        };

        class GetComponentDetailsOperation : public ClientOperation
        {
          public:
            GetComponentDetailsOperation(
                ClientConnection &connection,
                const GetComponentDetailsOperationContext &operationContext,
                Aws::Crt::Allocator *allocator = Aws::Crt::g_allocator) noexcept;
            /**
<<<<<<< HEAD
             * Used to activate a stream for the `GetComponentDetailsOperation`
             * @param request The request used for the `GetComponentDetailsOperation`
             * @param onMessageFlushCallback An optional callback that is invoked when the request is flushed.
             * @return An `RpcError` that can be used to check whether the stream was activated.
=======
             * Used to activate a stream for the `DeferComponentUpdateOperation`
             * @param request The request used for the `DeferComponentUpdateOperation`
             * @param onMessageFlushCallback An optional callback that is invoked when the
             * request is flushed.
             * @return An `RpcError` that can be used to check whether the stream was
             * activated.
>>>>>>> 0ddf2b4b
             */
            std::future<RpcError> Activate(
                const GetComponentDetailsRequest &request,
                OnMessageFlushCallback onMessageFlushCallback = nullptr) noexcept;
            /**
             * Retrieve the result from activating the stream.
             */
            std::future<GetComponentDetailsResult> GetResult() noexcept;

          protected:
            Aws::Crt::String GetModelName() const noexcept override;
        };

<<<<<<< HEAD
        class GetClientDeviceAuthTokenOperationContext : public OperationModelContext
=======
        class SubscribeToValidateConfigurationUpdatesStreamHandler : public StreamResponseHandler
        {
          public:
            virtual void OnStreamEvent(ValidateConfigurationUpdateEvents *response) { (void)response; }

            /**
             * A callback that is invoked when an error occurs while parsing a message
             * from the stream.
             * @param rpcError The RPC error containing the status and possibly a CRT
             * error.
             */
            virtual bool OnStreamError(RpcError rpcError)
            {
                (void)rpcError;
                return true;
            }

            /**
             * A callback that is invoked upon receiving an error of type `ServiceError`.
             * @param operationError The error message being received.
             */
            virtual bool OnStreamError(ServiceError *operationError)
            {
                (void)operationError;
                return true;
            }

            /**
             * A callback that is invoked upon receiving ANY error response from the
             * server.
             * @param operationError The error message being received.
             */
            virtual bool OnStreamError(OperationError *operationError)
            {
                (void)operationError;
                return true;
            }

          private:
            /**
             * Invoked when a message is received on this continuation.
             */
            void OnStreamEvent(Aws::Crt::ScopedResource<AbstractShapeBase> response) override;
            /**
             * Invoked when a message is received on this continuation but results in an
             * error.
             *
             * This callback can return true so that the stream is closed afterwards.
             */
            bool OnStreamError(Aws::Crt::ScopedResource<OperationError> error, RpcError rpcError) override;
        };
        class SubscribeToValidateConfigurationUpdatesOperationContext : public OperationModelContext
>>>>>>> 0ddf2b4b
        {
          public:
            GetClientDeviceAuthTokenOperationContext(const GreengrassCoreIpcServiceModel &serviceModel) noexcept;
            Aws::Crt::ScopedResource<AbstractShapeBase> AllocateInitialResponseFromPayload(
                Aws::Crt::StringView stringView,
                Aws::Crt::Allocator *allocator = Aws::Crt::g_allocator) const noexcept override;
            Aws::Crt::ScopedResource<AbstractShapeBase> AllocateStreamingResponseFromPayload(
                Aws::Crt::StringView stringView,
                Aws::Crt::Allocator *allocator = Aws::Crt::g_allocator) const noexcept override;
            Aws::Crt::String GetRequestModelName() const noexcept override;
            Aws::Crt::String GetInitialResponseModelName() const noexcept override;
            Aws::Crt::Optional<Aws::Crt::String> GetStreamingResponseModelName() const noexcept override;
            Aws::Crt::String GetOperationName() const noexcept override;
        };

        class GetClientDeviceAuthTokenResult
        {
          public:
            GetClientDeviceAuthTokenResult() noexcept {}
            GetClientDeviceAuthTokenResult(TaggedResult &&taggedResult) noexcept
                : m_taggedResult(std::move(taggedResult))
            {
            }
            GetClientDeviceAuthTokenResponse *GetOperationResponse() const noexcept
            {
                return static_cast<GetClientDeviceAuthTokenResponse *>(m_taggedResult.GetOperationResponse());
            }
            /**
             * @return true if the response is associated with an expected response;
             * false if the response is associated with an error.
             */
            operator bool() const noexcept { return m_taggedResult == true; }
            OperationError *GetOperationError() const noexcept { return m_taggedResult.GetOperationError(); }
            RpcError GetRpcError() const noexcept { return m_taggedResult.GetRpcError(); }
            ResultType GetResultType() const noexcept { return m_taggedResult.GetResultType(); }

          private:
            TaggedResult m_taggedResult;
        };

        class GetClientDeviceAuthTokenOperation : public ClientOperation
        {
          public:
            GetClientDeviceAuthTokenOperation(
                ClientConnection &connection,
                const GetClientDeviceAuthTokenOperationContext &operationContext,
                Aws::Crt::Allocator *allocator = Aws::Crt::g_allocator) noexcept;
            /**
<<<<<<< HEAD
             * Used to activate a stream for the `GetClientDeviceAuthTokenOperation`
             * @param request The request used for the `GetClientDeviceAuthTokenOperation`
             * @param onMessageFlushCallback An optional callback that is invoked when the request is flushed.
             * @return An `RpcError` that can be used to check whether the stream was activated.
=======
             * Used to activate a stream for the
             * `SubscribeToValidateConfigurationUpdatesOperation`
             * @param request The request used for the
             * `SubscribeToValidateConfigurationUpdatesOperation`
             * @param onMessageFlushCallback An optional callback that is invoked when the
             * request is flushed.
             * @return An `RpcError` that can be used to check whether the stream was
             * activated.
>>>>>>> 0ddf2b4b
             */
            std::future<RpcError> Activate(
                const GetClientDeviceAuthTokenRequest &request,
                OnMessageFlushCallback onMessageFlushCallback = nullptr) noexcept;
            /**
             * Retrieve the result from activating the stream.
             */
            std::future<GetClientDeviceAuthTokenResult> GetResult() noexcept;

          protected:
            Aws::Crt::String GetModelName() const noexcept override;
        };

        class PublishToTopicOperationContext : public OperationModelContext
        {
          public:
            PublishToTopicOperationContext(const GreengrassCoreIpcServiceModel &serviceModel) noexcept;
            Aws::Crt::ScopedResource<AbstractShapeBase> AllocateInitialResponseFromPayload(
                Aws::Crt::StringView stringView,
                Aws::Crt::Allocator *allocator = Aws::Crt::g_allocator) const noexcept override;
            Aws::Crt::ScopedResource<AbstractShapeBase> AllocateStreamingResponseFromPayload(
                Aws::Crt::StringView stringView,
                Aws::Crt::Allocator *allocator = Aws::Crt::g_allocator) const noexcept override;
            Aws::Crt::String GetRequestModelName() const noexcept override;
            Aws::Crt::String GetInitialResponseModelName() const noexcept override;
            Aws::Crt::Optional<Aws::Crt::String> GetStreamingResponseModelName() const noexcept override;
            Aws::Crt::String GetOperationName() const noexcept override;
        };

        class PublishToTopicResult
        {
          public:
            PublishToTopicResult() noexcept {}
            PublishToTopicResult(TaggedResult &&taggedResult) noexcept : m_taggedResult(std::move(taggedResult)) {}
            PublishToTopicResponse *GetOperationResponse() const noexcept
            {
                return static_cast<PublishToTopicResponse *>(m_taggedResult.GetOperationResponse());
            }
            /**
             * @return true if the response is associated with an expected response;
             * false if the response is associated with an error.
             */
            operator bool() const noexcept { return m_taggedResult == true; }
            OperationError *GetOperationError() const noexcept { return m_taggedResult.GetOperationError(); }
            RpcError GetRpcError() const noexcept { return m_taggedResult.GetRpcError(); }
            ResultType GetResultType() const noexcept { return m_taggedResult.GetResultType(); }

          private:
            TaggedResult m_taggedResult;
        };

        class PublishToTopicOperation : public ClientOperation
        {
          public:
            PublishToTopicOperation(
                ClientConnection &connection,
                const PublishToTopicOperationContext &operationContext,
                Aws::Crt::Allocator *allocator = Aws::Crt::g_allocator) noexcept;
            /**
<<<<<<< HEAD
             * Used to activate a stream for the `PublishToTopicOperation`
             * @param request The request used for the `PublishToTopicOperation`
             * @param onMessageFlushCallback An optional callback that is invoked when the request is flushed.
             * @return An `RpcError` that can be used to check whether the stream was activated.
=======
             * Used to activate a stream for the `GetConfigurationOperation`
             * @param request The request used for the `GetConfigurationOperation`
             * @param onMessageFlushCallback An optional callback that is invoked when the
             * request is flushed.
             * @return An `RpcError` that can be used to check whether the stream was
             * activated.
>>>>>>> 0ddf2b4b
             */
            std::future<RpcError> Activate(
                const PublishToTopicRequest &request,
                OnMessageFlushCallback onMessageFlushCallback = nullptr) noexcept;
            /**
             * Retrieve the result from activating the stream.
             */
            std::future<PublishToTopicResult> GetResult() noexcept;

          protected:
            Aws::Crt::String GetModelName() const noexcept override;
        };

        class SubscribeToCertificateUpdatesStreamHandler : public StreamResponseHandler
        {
          public:
            virtual void OnStreamEvent(CertificateUpdateEvent *response) { (void)response; }

            /**
             * A callback that is invoked when an error occurs while parsing a message
             * from the stream.
             * @param rpcError The RPC error containing the status and possibly a CRT
             * error.
             */
            virtual bool OnStreamError(RpcError rpcError)
            {
                (void)rpcError;
                return true;
            }

            /**
<<<<<<< HEAD
             * A callback that is invoked upon receiving an error of type `ServiceError`.
=======
             * A callback that is invoked upon receiving an error of type
             * `InvalidArgumentsError`.
>>>>>>> 0ddf2b4b
             * @param operationError The error message being received.
             */
            virtual bool OnStreamError(ServiceError *operationError)
            {
                (void)operationError;
                return true;
            }

            /**
             * A callback that is invoked upon receiving an error of type `UnauthorizedError`.
             * @param operationError The error message being received.
             */
            virtual bool OnStreamError(UnauthorizedError *operationError)
            {
                (void)operationError;
                return true;
            }

            /**
<<<<<<< HEAD
             * A callback that is invoked upon receiving an error of type `InvalidArgumentsError`.
=======
             * A callback that is invoked upon receiving an error of type
             * `UnauthorizedError`.
>>>>>>> 0ddf2b4b
             * @param operationError The error message being received.
             */
            virtual bool OnStreamError(InvalidArgumentsError *operationError)
            {
                (void)operationError;
                return true;
            }

            /**
             * A callback that is invoked upon receiving ANY error response from the
             * server.
             * @param operationError The error message being received.
             */
            virtual bool OnStreamError(OperationError *operationError)
            {
                (void)operationError;
                return true;
            }

          private:
            /**
             * Invoked when a message is received on this continuation.
             */
            void OnStreamEvent(Aws::Crt::ScopedResource<AbstractShapeBase> response) override;
            /**
             * Invoked when a message is received on this continuation but results in an
             * error.
             *
             * This callback can return true so that the stream is closed afterwards.
             */
            bool OnStreamError(Aws::Crt::ScopedResource<OperationError> error, RpcError rpcError) override;
        };
        class SubscribeToCertificateUpdatesOperationContext : public OperationModelContext
        {
          public:
            SubscribeToCertificateUpdatesOperationContext(const GreengrassCoreIpcServiceModel &serviceModel) noexcept;
            Aws::Crt::ScopedResource<AbstractShapeBase> AllocateInitialResponseFromPayload(
                Aws::Crt::StringView stringView,
                Aws::Crt::Allocator *allocator = Aws::Crt::g_allocator) const noexcept override;
            Aws::Crt::ScopedResource<AbstractShapeBase> AllocateStreamingResponseFromPayload(
                Aws::Crt::StringView stringView,
                Aws::Crt::Allocator *allocator = Aws::Crt::g_allocator) const noexcept override;
            Aws::Crt::String GetRequestModelName() const noexcept override;
            Aws::Crt::String GetInitialResponseModelName() const noexcept override;
            Aws::Crt::Optional<Aws::Crt::String> GetStreamingResponseModelName() const noexcept override;
            Aws::Crt::String GetOperationName() const noexcept override;
        };

        class SubscribeToCertificateUpdatesResult
        {
          public:
            SubscribeToCertificateUpdatesResult() noexcept {}
            SubscribeToCertificateUpdatesResult(TaggedResult &&taggedResult) noexcept
                : m_taggedResult(std::move(taggedResult))
            {
            }
            SubscribeToCertificateUpdatesResponse *GetOperationResponse() const noexcept
            {
                return static_cast<SubscribeToCertificateUpdatesResponse *>(m_taggedResult.GetOperationResponse());
            }
            /**
             * @return true if the response is associated with an expected response;
             * false if the response is associated with an error.
             */
            operator bool() const noexcept { return m_taggedResult == true; }
            OperationError *GetOperationError() const noexcept { return m_taggedResult.GetOperationError(); }
            RpcError GetRpcError() const noexcept { return m_taggedResult.GetRpcError(); }
            ResultType GetResultType() const noexcept { return m_taggedResult.GetResultType(); }

          private:
            TaggedResult m_taggedResult;
        };

        class SubscribeToCertificateUpdatesOperation : public ClientOperation
        {
          public:
            SubscribeToCertificateUpdatesOperation(
                ClientConnection &connection,
                std::shared_ptr<SubscribeToCertificateUpdatesStreamHandler> streamHandler,
                const SubscribeToCertificateUpdatesOperationContext &operationContext,
                Aws::Crt::Allocator *allocator = Aws::Crt::g_allocator) noexcept;
            /**
<<<<<<< HEAD
             * Used to activate a stream for the `SubscribeToCertificateUpdatesOperation`
             * @param request The request used for the `SubscribeToCertificateUpdatesOperation`
             * @param onMessageFlushCallback An optional callback that is invoked when the request is flushed.
             * @return An `RpcError` that can be used to check whether the stream was activated.
=======
             * Used to activate a stream for the `SubscribeToTopicOperation`
             * @param request The request used for the `SubscribeToTopicOperation`
             * @param onMessageFlushCallback An optional callback that is invoked when the
             * request is flushed.
             * @return An `RpcError` that can be used to check whether the stream was
             * activated.
>>>>>>> 0ddf2b4b
             */
            std::future<RpcError> Activate(
                const SubscribeToCertificateUpdatesRequest &request,
                OnMessageFlushCallback onMessageFlushCallback = nullptr) noexcept;
            /**
             * Retrieve the result from activating the stream.
             */
            std::future<SubscribeToCertificateUpdatesResult> GetResult() noexcept;

          protected:
            Aws::Crt::String GetModelName() const noexcept override;
        };

        class VerifyClientDeviceIdentityOperationContext : public OperationModelContext
        {
          public:
            VerifyClientDeviceIdentityOperationContext(const GreengrassCoreIpcServiceModel &serviceModel) noexcept;
            Aws::Crt::ScopedResource<AbstractShapeBase> AllocateInitialResponseFromPayload(
                Aws::Crt::StringView stringView,
                Aws::Crt::Allocator *allocator = Aws::Crt::g_allocator) const noexcept override;
            Aws::Crt::ScopedResource<AbstractShapeBase> AllocateStreamingResponseFromPayload(
                Aws::Crt::StringView stringView,
                Aws::Crt::Allocator *allocator = Aws::Crt::g_allocator) const noexcept override;
            Aws::Crt::String GetRequestModelName() const noexcept override;
            Aws::Crt::String GetInitialResponseModelName() const noexcept override;
            Aws::Crt::Optional<Aws::Crt::String> GetStreamingResponseModelName() const noexcept override;
            Aws::Crt::String GetOperationName() const noexcept override;
        };

        class VerifyClientDeviceIdentityResult
        {
          public:
            VerifyClientDeviceIdentityResult() noexcept {}
            VerifyClientDeviceIdentityResult(TaggedResult &&taggedResult) noexcept
                : m_taggedResult(std::move(taggedResult))
            {
            }
            VerifyClientDeviceIdentityResponse *GetOperationResponse() const noexcept
            {
                return static_cast<VerifyClientDeviceIdentityResponse *>(m_taggedResult.GetOperationResponse());
            }
            /**
             * @return true if the response is associated with an expected response;
             * false if the response is associated with an error.
             */
            operator bool() const noexcept { return m_taggedResult == true; }
            OperationError *GetOperationError() const noexcept { return m_taggedResult.GetOperationError(); }
            RpcError GetRpcError() const noexcept { return m_taggedResult.GetRpcError(); }
            ResultType GetResultType() const noexcept { return m_taggedResult.GetResultType(); }

          private:
            TaggedResult m_taggedResult;
        };

        class VerifyClientDeviceIdentityOperation : public ClientOperation
        {
          public:
            VerifyClientDeviceIdentityOperation(
                ClientConnection &connection,
                const VerifyClientDeviceIdentityOperationContext &operationContext,
                Aws::Crt::Allocator *allocator = Aws::Crt::g_allocator) noexcept;
            /**
<<<<<<< HEAD
             * Used to activate a stream for the `VerifyClientDeviceIdentityOperation`
             * @param request The request used for the `VerifyClientDeviceIdentityOperation`
             * @param onMessageFlushCallback An optional callback that is invoked when the request is flushed.
             * @return An `RpcError` that can be used to check whether the stream was activated.
=======
             * Used to activate a stream for the `GetComponentDetailsOperation`
             * @param request The request used for the `GetComponentDetailsOperation`
             * @param onMessageFlushCallback An optional callback that is invoked when the
             * request is flushed.
             * @return An `RpcError` that can be used to check whether the stream was
             * activated.
>>>>>>> 0ddf2b4b
             */
            std::future<RpcError> Activate(
                const VerifyClientDeviceIdentityRequest &request,
                OnMessageFlushCallback onMessageFlushCallback = nullptr) noexcept;
            /**
             * Retrieve the result from activating the stream.
             */
            std::future<VerifyClientDeviceIdentityResult> GetResult() noexcept;

          protected:
            Aws::Crt::String GetModelName() const noexcept override;
        };

        class AuthorizeClientDeviceActionOperationContext : public OperationModelContext
        {
          public:
            AuthorizeClientDeviceActionOperationContext(const GreengrassCoreIpcServiceModel &serviceModel) noexcept;
            Aws::Crt::ScopedResource<AbstractShapeBase> AllocateInitialResponseFromPayload(
                Aws::Crt::StringView stringView,
                Aws::Crt::Allocator *allocator = Aws::Crt::g_allocator) const noexcept override;
            Aws::Crt::ScopedResource<AbstractShapeBase> AllocateStreamingResponseFromPayload(
                Aws::Crt::StringView stringView,
                Aws::Crt::Allocator *allocator = Aws::Crt::g_allocator) const noexcept override;
            Aws::Crt::String GetRequestModelName() const noexcept override;
            Aws::Crt::String GetInitialResponseModelName() const noexcept override;
            Aws::Crt::Optional<Aws::Crt::String> GetStreamingResponseModelName() const noexcept override;
            Aws::Crt::String GetOperationName() const noexcept override;
        };

        class AuthorizeClientDeviceActionResult
        {
          public:
            AuthorizeClientDeviceActionResult() noexcept {}
            AuthorizeClientDeviceActionResult(TaggedResult &&taggedResult) noexcept
                : m_taggedResult(std::move(taggedResult))
            {
            }
            AuthorizeClientDeviceActionResponse *GetOperationResponse() const noexcept
            {
                return static_cast<AuthorizeClientDeviceActionResponse *>(m_taggedResult.GetOperationResponse());
            }
            /**
             * @return true if the response is associated with an expected response;
             * false if the response is associated with an error.
             */
            operator bool() const noexcept { return m_taggedResult == true; }
            OperationError *GetOperationError() const noexcept { return m_taggedResult.GetOperationError(); }
            RpcError GetRpcError() const noexcept { return m_taggedResult.GetRpcError(); }
            ResultType GetResultType() const noexcept { return m_taggedResult.GetResultType(); }

          private:
            TaggedResult m_taggedResult;
        };

        class AuthorizeClientDeviceActionOperation : public ClientOperation
        {
          public:
            AuthorizeClientDeviceActionOperation(
                ClientConnection &connection,
                const AuthorizeClientDeviceActionOperationContext &operationContext,
                Aws::Crt::Allocator *allocator = Aws::Crt::g_allocator) noexcept;
            /**
<<<<<<< HEAD
             * Used to activate a stream for the `AuthorizeClientDeviceActionOperation`
             * @param request The request used for the `AuthorizeClientDeviceActionOperation`
             * @param onMessageFlushCallback An optional callback that is invoked when the request is flushed.
             * @return An `RpcError` that can be used to check whether the stream was activated.
=======
             * Used to activate a stream for the `PublishToTopicOperation`
             * @param request The request used for the `PublishToTopicOperation`
             * @param onMessageFlushCallback An optional callback that is invoked when the
             * request is flushed.
             * @return An `RpcError` that can be used to check whether the stream was
             * activated.
>>>>>>> 0ddf2b4b
             */
            std::future<RpcError> Activate(
                const AuthorizeClientDeviceActionRequest &request,
                OnMessageFlushCallback onMessageFlushCallback = nullptr) noexcept;
            /**
             * Retrieve the result from activating the stream.
             */
            std::future<AuthorizeClientDeviceActionResult> GetResult() noexcept;

          protected:
            Aws::Crt::String GetModelName() const noexcept override;
        };

        class ListComponentsOperationContext : public OperationModelContext
        {
          public:
            ListComponentsOperationContext(const GreengrassCoreIpcServiceModel &serviceModel) noexcept;
            Aws::Crt::ScopedResource<AbstractShapeBase> AllocateInitialResponseFromPayload(
                Aws::Crt::StringView stringView,
                Aws::Crt::Allocator *allocator = Aws::Crt::g_allocator) const noexcept override;
            Aws::Crt::ScopedResource<AbstractShapeBase> AllocateStreamingResponseFromPayload(
                Aws::Crt::StringView stringView,
                Aws::Crt::Allocator *allocator = Aws::Crt::g_allocator) const noexcept override;
            Aws::Crt::String GetRequestModelName() const noexcept override;
            Aws::Crt::String GetInitialResponseModelName() const noexcept override;
            Aws::Crt::Optional<Aws::Crt::String> GetStreamingResponseModelName() const noexcept override;
            Aws::Crt::String GetOperationName() const noexcept override;
        };

        class ListComponentsResult
        {
          public:
            ListComponentsResult() noexcept {}
            ListComponentsResult(TaggedResult &&taggedResult) noexcept : m_taggedResult(std::move(taggedResult)) {}
            ListComponentsResponse *GetOperationResponse() const noexcept
            {
                return static_cast<ListComponentsResponse *>(m_taggedResult.GetOperationResponse());
            }
            /**
             * @return true if the response is associated with an expected response;
             * false if the response is associated with an error.
             */
            operator bool() const noexcept { return m_taggedResult == true; }
            OperationError *GetOperationError() const noexcept { return m_taggedResult.GetOperationError(); }
            RpcError GetRpcError() const noexcept { return m_taggedResult.GetRpcError(); }
            ResultType GetResultType() const noexcept { return m_taggedResult.GetResultType(); }

          private:
            TaggedResult m_taggedResult;
        };

        class ListComponentsOperation : public ClientOperation
        {
          public:
            ListComponentsOperation(
                ClientConnection &connection,
                const ListComponentsOperationContext &operationContext,
                Aws::Crt::Allocator *allocator = Aws::Crt::g_allocator) noexcept;
            /**
             * Used to activate a stream for the `ListComponentsOperation`
             * @param request The request used for the `ListComponentsOperation`
             * @param onMessageFlushCallback An optional callback that is invoked when the
             * request is flushed.
             * @return An `RpcError` that can be used to check whether the stream was
             * activated.
             */
            std::future<RpcError> Activate(
                const ListComponentsRequest &request,
                OnMessageFlushCallback onMessageFlushCallback = nullptr) noexcept;
            /**
             * Retrieve the result from activating the stream.
             */
            std::future<ListComponentsResult> GetResult() noexcept;

          protected:
            Aws::Crt::String GetModelName() const noexcept override;
        };

        class CreateDebugPasswordOperationContext : public OperationModelContext
        {
          public:
            CreateDebugPasswordOperationContext(const GreengrassCoreIpcServiceModel &serviceModel) noexcept;
            Aws::Crt::ScopedResource<AbstractShapeBase> AllocateInitialResponseFromPayload(
                Aws::Crt::StringView stringView,
                Aws::Crt::Allocator *allocator = Aws::Crt::g_allocator) const noexcept override;
            Aws::Crt::ScopedResource<AbstractShapeBase> AllocateStreamingResponseFromPayload(
                Aws::Crt::StringView stringView,
                Aws::Crt::Allocator *allocator = Aws::Crt::g_allocator) const noexcept override;
            Aws::Crt::String GetRequestModelName() const noexcept override;
            Aws::Crt::String GetInitialResponseModelName() const noexcept override;
            Aws::Crt::Optional<Aws::Crt::String> GetStreamingResponseModelName() const noexcept override;
            Aws::Crt::String GetOperationName() const noexcept override;
        };

        class CreateDebugPasswordResult
        {
          public:
            CreateDebugPasswordResult() noexcept {}
            CreateDebugPasswordResult(TaggedResult &&taggedResult) noexcept : m_taggedResult(std::move(taggedResult)) {}
            CreateDebugPasswordResponse *GetOperationResponse() const noexcept
            {
                return static_cast<CreateDebugPasswordResponse *>(m_taggedResult.GetOperationResponse());
            }
            /**
             * @return true if the response is associated with an expected response;
             * false if the response is associated with an error.
             */
            operator bool() const noexcept { return m_taggedResult == true; }
            OperationError *GetOperationError() const noexcept { return m_taggedResult.GetOperationError(); }
            RpcError GetRpcError() const noexcept { return m_taggedResult.GetRpcError(); }
            ResultType GetResultType() const noexcept { return m_taggedResult.GetResultType(); }

          private:
            TaggedResult m_taggedResult;
        };

        class CreateDebugPasswordOperation : public ClientOperation
        {
          public:
            CreateDebugPasswordOperation(
                ClientConnection &connection,
                const CreateDebugPasswordOperationContext &operationContext,
                Aws::Crt::Allocator *allocator = Aws::Crt::g_allocator) noexcept;
            /**
             * Used to activate a stream for the `CreateDebugPasswordOperation`
             * @param request The request used for the `CreateDebugPasswordOperation`
             * @param onMessageFlushCallback An optional callback that is invoked when the
             * request is flushed.
             * @return An `RpcError` that can be used to check whether the stream was
             * activated.
             */
            std::future<RpcError> Activate(
                const CreateDebugPasswordRequest &request,
                OnMessageFlushCallback onMessageFlushCallback = nullptr) noexcept;
            /**
             * Retrieve the result from activating the stream.
             */
            std::future<CreateDebugPasswordResult> GetResult() noexcept;

          protected:
            Aws::Crt::String GetModelName() const noexcept override;
        };

        class GetThingShadowOperationContext : public OperationModelContext
        {
          public:
            GetThingShadowOperationContext(const GreengrassCoreIpcServiceModel &serviceModel) noexcept;
            Aws::Crt::ScopedResource<AbstractShapeBase> AllocateInitialResponseFromPayload(
                Aws::Crt::StringView stringView,
                Aws::Crt::Allocator *allocator = Aws::Crt::g_allocator) const noexcept override;
            Aws::Crt::ScopedResource<AbstractShapeBase> AllocateStreamingResponseFromPayload(
                Aws::Crt::StringView stringView,
                Aws::Crt::Allocator *allocator = Aws::Crt::g_allocator) const noexcept override;
            Aws::Crt::String GetRequestModelName() const noexcept override;
            Aws::Crt::String GetInitialResponseModelName() const noexcept override;
            Aws::Crt::Optional<Aws::Crt::String> GetStreamingResponseModelName() const noexcept override;
            Aws::Crt::String GetOperationName() const noexcept override;
        };

        class GetThingShadowResult
        {
          public:
            GetThingShadowResult() noexcept {}
            GetThingShadowResult(TaggedResult &&taggedResult) noexcept : m_taggedResult(std::move(taggedResult)) {}
            GetThingShadowResponse *GetOperationResponse() const noexcept
            {
                return static_cast<GetThingShadowResponse *>(m_taggedResult.GetOperationResponse());
            }
            /**
             * @return true if the response is associated with an expected response;
             * false if the response is associated with an error.
             */
            operator bool() const noexcept { return m_taggedResult == true; }
            OperationError *GetOperationError() const noexcept { return m_taggedResult.GetOperationError(); }
            RpcError GetRpcError() const noexcept { return m_taggedResult.GetRpcError(); }
            ResultType GetResultType() const noexcept { return m_taggedResult.GetResultType(); }

          private:
            TaggedResult m_taggedResult;
        };

        class GetThingShadowOperation : public ClientOperation
        {
          public:
            GetThingShadowOperation(
                ClientConnection &connection,
                const GetThingShadowOperationContext &operationContext,
                Aws::Crt::Allocator *allocator = Aws::Crt::g_allocator) noexcept;
            /**
             * Used to activate a stream for the `GetThingShadowOperation`
             * @param request The request used for the `GetThingShadowOperation`
             * @param onMessageFlushCallback An optional callback that is invoked when the
             * request is flushed.
             * @return An `RpcError` that can be used to check whether the stream was
             * activated.
             */
            std::future<RpcError> Activate(
                const GetThingShadowRequest &request,
                OnMessageFlushCallback onMessageFlushCallback = nullptr) noexcept;
            /**
             * Retrieve the result from activating the stream.
             */
            std::future<GetThingShadowResult> GetResult() noexcept;

          protected:
            Aws::Crt::String GetModelName() const noexcept override;
        };

        class SendConfigurationValidityReportOperationContext : public OperationModelContext
        {
          public:
            SendConfigurationValidityReportOperationContext(const GreengrassCoreIpcServiceModel &serviceModel) noexcept;
            Aws::Crt::ScopedResource<AbstractShapeBase> AllocateInitialResponseFromPayload(
                Aws::Crt::StringView stringView,
                Aws::Crt::Allocator *allocator = Aws::Crt::g_allocator) const noexcept override;
            Aws::Crt::ScopedResource<AbstractShapeBase> AllocateStreamingResponseFromPayload(
                Aws::Crt::StringView stringView,
                Aws::Crt::Allocator *allocator = Aws::Crt::g_allocator) const noexcept override;
            Aws::Crt::String GetRequestModelName() const noexcept override;
            Aws::Crt::String GetInitialResponseModelName() const noexcept override;
            Aws::Crt::Optional<Aws::Crt::String> GetStreamingResponseModelName() const noexcept override;
            Aws::Crt::String GetOperationName() const noexcept override;
        };

        class SendConfigurationValidityReportResult
        {
          public:
            SendConfigurationValidityReportResult() noexcept {}
            SendConfigurationValidityReportResult(TaggedResult &&taggedResult) noexcept
                : m_taggedResult(std::move(taggedResult))
            {
            }
            SendConfigurationValidityReportResponse *GetOperationResponse() const noexcept
            {
                return static_cast<SendConfigurationValidityReportResponse *>(m_taggedResult.GetOperationResponse());
            }
            /**
             * @return true if the response is associated with an expected response;
             * false if the response is associated with an error.
             */
            operator bool() const noexcept { return m_taggedResult == true; }
            OperationError *GetOperationError() const noexcept { return m_taggedResult.GetOperationError(); }
            RpcError GetRpcError() const noexcept { return m_taggedResult.GetRpcError(); }
            ResultType GetResultType() const noexcept { return m_taggedResult.GetResultType(); }

          private:
            TaggedResult m_taggedResult;
        };

        class SendConfigurationValidityReportOperation : public ClientOperation
        {
          public:
            SendConfigurationValidityReportOperation(
                ClientConnection &connection,
                const SendConfigurationValidityReportOperationContext &operationContext,
                Aws::Crt::Allocator *allocator = Aws::Crt::g_allocator) noexcept;
            /**
             * Used to activate a stream for the
             * `SendConfigurationValidityReportOperation`
             * @param request The request used for the
             * `SendConfigurationValidityReportOperation`
             * @param onMessageFlushCallback An optional callback that is invoked when the
             * request is flushed.
             * @return An `RpcError` that can be used to check whether the stream was
             * activated.
             */
            std::future<RpcError> Activate(
                const SendConfigurationValidityReportRequest &request,
                OnMessageFlushCallback onMessageFlushCallback = nullptr) noexcept;
            /**
             * Retrieve the result from activating the stream.
             */
            std::future<SendConfigurationValidityReportResult> GetResult() noexcept;

          protected:
            Aws::Crt::String GetModelName() const noexcept override;
        };

        class UpdateThingShadowOperationContext : public OperationModelContext
        {
          public:
            UpdateThingShadowOperationContext(const GreengrassCoreIpcServiceModel &serviceModel) noexcept;
            Aws::Crt::ScopedResource<AbstractShapeBase> AllocateInitialResponseFromPayload(
                Aws::Crt::StringView stringView,
                Aws::Crt::Allocator *allocator = Aws::Crt::g_allocator) const noexcept override;
            Aws::Crt::ScopedResource<AbstractShapeBase> AllocateStreamingResponseFromPayload(
                Aws::Crt::StringView stringView,
                Aws::Crt::Allocator *allocator = Aws::Crt::g_allocator) const noexcept override;
            Aws::Crt::String GetRequestModelName() const noexcept override;
            Aws::Crt::String GetInitialResponseModelName() const noexcept override;
            Aws::Crt::Optional<Aws::Crt::String> GetStreamingResponseModelName() const noexcept override;
            Aws::Crt::String GetOperationName() const noexcept override;
        };

        class UpdateThingShadowResult
        {
          public:
            UpdateThingShadowResult() noexcept {}
            UpdateThingShadowResult(TaggedResult &&taggedResult) noexcept : m_taggedResult(std::move(taggedResult)) {}
            UpdateThingShadowResponse *GetOperationResponse() const noexcept
            {
                return static_cast<UpdateThingShadowResponse *>(m_taggedResult.GetOperationResponse());
            }
            /**
             * @return true if the response is associated with an expected response;
             * false if the response is associated with an error.
             */
            operator bool() const noexcept { return m_taggedResult == true; }
            OperationError *GetOperationError() const noexcept { return m_taggedResult.GetOperationError(); }
            RpcError GetRpcError() const noexcept { return m_taggedResult.GetRpcError(); }
            ResultType GetResultType() const noexcept { return m_taggedResult.GetResultType(); }

          private:
            TaggedResult m_taggedResult;
        };

        class UpdateThingShadowOperation : public ClientOperation
        {
          public:
            UpdateThingShadowOperation(
                ClientConnection &connection,
                const UpdateThingShadowOperationContext &operationContext,
                Aws::Crt::Allocator *allocator = Aws::Crt::g_allocator) noexcept;
            /**
             * Used to activate a stream for the `UpdateThingShadowOperation`
             * @param request The request used for the `UpdateThingShadowOperation`
             * @param onMessageFlushCallback An optional callback that is invoked when the
             * request is flushed.
             * @return An `RpcError` that can be used to check whether the stream was
             * activated.
             */
            std::future<RpcError> Activate(
                const UpdateThingShadowRequest &request,
                OnMessageFlushCallback onMessageFlushCallback = nullptr) noexcept;
            /**
             * Retrieve the result from activating the stream.
             */
            std::future<UpdateThingShadowResult> GetResult() noexcept;

          protected:
            Aws::Crt::String GetModelName() const noexcept override;
        };

        class UpdateConfigurationOperationContext : public OperationModelContext
        {
          public:
            UpdateConfigurationOperationContext(const GreengrassCoreIpcServiceModel &serviceModel) noexcept;
            Aws::Crt::ScopedResource<AbstractShapeBase> AllocateInitialResponseFromPayload(
                Aws::Crt::StringView stringView,
                Aws::Crt::Allocator *allocator = Aws::Crt::g_allocator) const noexcept override;
            Aws::Crt::ScopedResource<AbstractShapeBase> AllocateStreamingResponseFromPayload(
                Aws::Crt::StringView stringView,
                Aws::Crt::Allocator *allocator = Aws::Crt::g_allocator) const noexcept override;
            Aws::Crt::String GetRequestModelName() const noexcept override;
            Aws::Crt::String GetInitialResponseModelName() const noexcept override;
            Aws::Crt::Optional<Aws::Crt::String> GetStreamingResponseModelName() const noexcept override;
            Aws::Crt::String GetOperationName() const noexcept override;
        };

        class UpdateConfigurationResult
        {
          public:
            UpdateConfigurationResult() noexcept {}
            UpdateConfigurationResult(TaggedResult &&taggedResult) noexcept : m_taggedResult(std::move(taggedResult)) {}
            UpdateConfigurationResponse *GetOperationResponse() const noexcept
            {
                return static_cast<UpdateConfigurationResponse *>(m_taggedResult.GetOperationResponse());
            }
            /**
             * @return true if the response is associated with an expected response;
             * false if the response is associated with an error.
             */
            operator bool() const noexcept { return m_taggedResult == true; }
            OperationError *GetOperationError() const noexcept { return m_taggedResult.GetOperationError(); }
            RpcError GetRpcError() const noexcept { return m_taggedResult.GetRpcError(); }
            ResultType GetResultType() const noexcept { return m_taggedResult.GetResultType(); }

          private:
            TaggedResult m_taggedResult;
        };

        class UpdateConfigurationOperation : public ClientOperation
        {
          public:
            UpdateConfigurationOperation(
                ClientConnection &connection,
                const UpdateConfigurationOperationContext &operationContext,
                Aws::Crt::Allocator *allocator = Aws::Crt::g_allocator) noexcept;
            /**
             * Used to activate a stream for the `UpdateConfigurationOperation`
             * @param request The request used for the `UpdateConfigurationOperation`
             * @param onMessageFlushCallback An optional callback that is invoked when the
             * request is flushed.
             * @return An `RpcError` that can be used to check whether the stream was
             * activated.
             */
            std::future<RpcError> Activate(
                const UpdateConfigurationRequest &request,
                OnMessageFlushCallback onMessageFlushCallback = nullptr) noexcept;
            /**
             * Retrieve the result from activating the stream.
             */
            std::future<UpdateConfigurationResult> GetResult() noexcept;

          protected:
            Aws::Crt::String GetModelName() const noexcept override;
        };

        class ValidateAuthorizationTokenOperationContext : public OperationModelContext
        {
          public:
            ValidateAuthorizationTokenOperationContext(const GreengrassCoreIpcServiceModel &serviceModel) noexcept;
            Aws::Crt::ScopedResource<AbstractShapeBase> AllocateInitialResponseFromPayload(
                Aws::Crt::StringView stringView,
                Aws::Crt::Allocator *allocator = Aws::Crt::g_allocator) const noexcept override;
            Aws::Crt::ScopedResource<AbstractShapeBase> AllocateStreamingResponseFromPayload(
                Aws::Crt::StringView stringView,
                Aws::Crt::Allocator *allocator = Aws::Crt::g_allocator) const noexcept override;
            Aws::Crt::String GetRequestModelName() const noexcept override;
            Aws::Crt::String GetInitialResponseModelName() const noexcept override;
            Aws::Crt::Optional<Aws::Crt::String> GetStreamingResponseModelName() const noexcept override;
            Aws::Crt::String GetOperationName() const noexcept override;
        };

        class ValidateAuthorizationTokenResult
        {
          public:
            ValidateAuthorizationTokenResult() noexcept {}
            ValidateAuthorizationTokenResult(TaggedResult &&taggedResult) noexcept
                : m_taggedResult(std::move(taggedResult))
            {
            }
            ValidateAuthorizationTokenResponse *GetOperationResponse() const noexcept
            {
                return static_cast<ValidateAuthorizationTokenResponse *>(m_taggedResult.GetOperationResponse());
            }
            /**
             * @return true if the response is associated with an expected response;
             * false if the response is associated with an error.
             */
            operator bool() const noexcept { return m_taggedResult == true; }
            OperationError *GetOperationError() const noexcept { return m_taggedResult.GetOperationError(); }
            RpcError GetRpcError() const noexcept { return m_taggedResult.GetRpcError(); }
            ResultType GetResultType() const noexcept { return m_taggedResult.GetResultType(); }

          private:
            TaggedResult m_taggedResult;
        };

        class ValidateAuthorizationTokenOperation : public ClientOperation
        {
          public:
            ValidateAuthorizationTokenOperation(
                ClientConnection &connection,
                const ValidateAuthorizationTokenOperationContext &operationContext,
                Aws::Crt::Allocator *allocator = Aws::Crt::g_allocator) noexcept;
            /**
             * Used to activate a stream for the `ValidateAuthorizationTokenOperation`
             * @param request The request used for the
             * `ValidateAuthorizationTokenOperation`
             * @param onMessageFlushCallback An optional callback that is invoked when the
             * request is flushed.
             * @return An `RpcError` that can be used to check whether the stream was
             * activated.
             */
            std::future<RpcError> Activate(
                const ValidateAuthorizationTokenRequest &request,
                OnMessageFlushCallback onMessageFlushCallback = nullptr) noexcept;
            /**
             * Retrieve the result from activating the stream.
             */
            std::future<ValidateAuthorizationTokenResult> GetResult() noexcept;

          protected:
            Aws::Crt::String GetModelName() const noexcept override;
        };

        class RestartComponentOperationContext : public OperationModelContext
        {
          public:
            RestartComponentOperationContext(const GreengrassCoreIpcServiceModel &serviceModel) noexcept;
            Aws::Crt::ScopedResource<AbstractShapeBase> AllocateInitialResponseFromPayload(
                Aws::Crt::StringView stringView,
                Aws::Crt::Allocator *allocator = Aws::Crt::g_allocator) const noexcept override;
            Aws::Crt::ScopedResource<AbstractShapeBase> AllocateStreamingResponseFromPayload(
                Aws::Crt::StringView stringView,
                Aws::Crt::Allocator *allocator = Aws::Crt::g_allocator) const noexcept override;
            Aws::Crt::String GetRequestModelName() const noexcept override;
            Aws::Crt::String GetInitialResponseModelName() const noexcept override;
            Aws::Crt::Optional<Aws::Crt::String> GetStreamingResponseModelName() const noexcept override;
            Aws::Crt::String GetOperationName() const noexcept override;
        };

        class RestartComponentResult
        {
          public:
            RestartComponentResult() noexcept {}
            RestartComponentResult(TaggedResult &&taggedResult) noexcept : m_taggedResult(std::move(taggedResult)) {}
            RestartComponentResponse *GetOperationResponse() const noexcept
            {
                return static_cast<RestartComponentResponse *>(m_taggedResult.GetOperationResponse());
            }
            /**
             * @return true if the response is associated with an expected response;
             * false if the response is associated with an error.
             */
            operator bool() const noexcept { return m_taggedResult == true; }
            OperationError *GetOperationError() const noexcept { return m_taggedResult.GetOperationError(); }
            RpcError GetRpcError() const noexcept { return m_taggedResult.GetRpcError(); }
            ResultType GetResultType() const noexcept { return m_taggedResult.GetResultType(); }

          private:
            TaggedResult m_taggedResult;
        };

        class RestartComponentOperation : public ClientOperation
        {
          public:
            RestartComponentOperation(
                ClientConnection &connection,
                const RestartComponentOperationContext &operationContext,
                Aws::Crt::Allocator *allocator = Aws::Crt::g_allocator) noexcept;
            /**
             * Used to activate a stream for the `RestartComponentOperation`
             * @param request The request used for the `RestartComponentOperation`
             * @param onMessageFlushCallback An optional callback that is invoked when the
             * request is flushed.
             * @return An `RpcError` that can be used to check whether the stream was
             * activated.
             */
            std::future<RpcError> Activate(
                const RestartComponentRequest &request,
                OnMessageFlushCallback onMessageFlushCallback = nullptr) noexcept;
            /**
             * Retrieve the result from activating the stream.
             */
            std::future<RestartComponentResult> GetResult() noexcept;

          protected:
            Aws::Crt::String GetModelName() const noexcept override;
        };

        class GetLocalDeploymentStatusOperationContext : public OperationModelContext
        {
          public:
            GetLocalDeploymentStatusOperationContext(const GreengrassCoreIpcServiceModel &serviceModel) noexcept;
            Aws::Crt::ScopedResource<AbstractShapeBase> AllocateInitialResponseFromPayload(
                Aws::Crt::StringView stringView,
                Aws::Crt::Allocator *allocator = Aws::Crt::g_allocator) const noexcept override;
            Aws::Crt::ScopedResource<AbstractShapeBase> AllocateStreamingResponseFromPayload(
                Aws::Crt::StringView stringView,
                Aws::Crt::Allocator *allocator = Aws::Crt::g_allocator) const noexcept override;
            Aws::Crt::String GetRequestModelName() const noexcept override;
            Aws::Crt::String GetInitialResponseModelName() const noexcept override;
            Aws::Crt::Optional<Aws::Crt::String> GetStreamingResponseModelName() const noexcept override;
            Aws::Crt::String GetOperationName() const noexcept override;
        };

        class GetLocalDeploymentStatusResult
        {
          public:
            GetLocalDeploymentStatusResult() noexcept {}
            GetLocalDeploymentStatusResult(TaggedResult &&taggedResult) noexcept
                : m_taggedResult(std::move(taggedResult))
            {
            }
            GetLocalDeploymentStatusResponse *GetOperationResponse() const noexcept
            {
                return static_cast<GetLocalDeploymentStatusResponse *>(m_taggedResult.GetOperationResponse());
            }
            /**
             * @return true if the response is associated with an expected response;
             * false if the response is associated with an error.
             */
            operator bool() const noexcept { return m_taggedResult == true; }
            OperationError *GetOperationError() const noexcept { return m_taggedResult.GetOperationError(); }
            RpcError GetRpcError() const noexcept { return m_taggedResult.GetRpcError(); }
            ResultType GetResultType() const noexcept { return m_taggedResult.GetResultType(); }

          private:
            TaggedResult m_taggedResult;
        };

        class GetLocalDeploymentStatusOperation : public ClientOperation
        {
          public:
            GetLocalDeploymentStatusOperation(
                ClientConnection &connection,
                const GetLocalDeploymentStatusOperationContext &operationContext,
                Aws::Crt::Allocator *allocator = Aws::Crt::g_allocator) noexcept;
            /**
             * Used to activate a stream for the `GetLocalDeploymentStatusOperation`
             * @param request The request used for the `GetLocalDeploymentStatusOperation`
             * @param onMessageFlushCallback An optional callback that is invoked when the
             * request is flushed.
             * @return An `RpcError` that can be used to check whether the stream was
             * activated.
             */
            std::future<RpcError> Activate(
                const GetLocalDeploymentStatusRequest &request,
                OnMessageFlushCallback onMessageFlushCallback = nullptr) noexcept;
            /**
             * Retrieve the result from activating the stream.
             */
            std::future<GetLocalDeploymentStatusResult> GetResult() noexcept;

          protected:
            Aws::Crt::String GetModelName() const noexcept override;
        };

        class GetSecretValueOperationContext : public OperationModelContext
        {
          public:
            GetSecretValueOperationContext(const GreengrassCoreIpcServiceModel &serviceModel) noexcept;
            Aws::Crt::ScopedResource<AbstractShapeBase> AllocateInitialResponseFromPayload(
                Aws::Crt::StringView stringView,
                Aws::Crt::Allocator *allocator = Aws::Crt::g_allocator) const noexcept override;
            Aws::Crt::ScopedResource<AbstractShapeBase> AllocateStreamingResponseFromPayload(
                Aws::Crt::StringView stringView,
                Aws::Crt::Allocator *allocator = Aws::Crt::g_allocator) const noexcept override;
            Aws::Crt::String GetRequestModelName() const noexcept override;
            Aws::Crt::String GetInitialResponseModelName() const noexcept override;
            Aws::Crt::Optional<Aws::Crt::String> GetStreamingResponseModelName() const noexcept override;
            Aws::Crt::String GetOperationName() const noexcept override;
        };

        class GetSecretValueResult
        {
          public:
            GetSecretValueResult() noexcept {}
            GetSecretValueResult(TaggedResult &&taggedResult) noexcept : m_taggedResult(std::move(taggedResult)) {}
            GetSecretValueResponse *GetOperationResponse() const noexcept
            {
                return static_cast<GetSecretValueResponse *>(m_taggedResult.GetOperationResponse());
            }
            /**
             * @return true if the response is associated with an expected response;
             * false if the response is associated with an error.
             */
            operator bool() const noexcept { return m_taggedResult == true; }
            OperationError *GetOperationError() const noexcept { return m_taggedResult.GetOperationError(); }
            RpcError GetRpcError() const noexcept { return m_taggedResult.GetRpcError(); }
            ResultType GetResultType() const noexcept { return m_taggedResult.GetResultType(); }

          private:
            TaggedResult m_taggedResult;
        };

        class GetSecretValueOperation : public ClientOperation
        {
          public:
            GetSecretValueOperation(
                ClientConnection &connection,
                const GetSecretValueOperationContext &operationContext,
                Aws::Crt::Allocator *allocator = Aws::Crt::g_allocator) noexcept;
            /**
             * Used to activate a stream for the `GetSecretValueOperation`
             * @param request The request used for the `GetSecretValueOperation`
             * @param onMessageFlushCallback An optional callback that is invoked when the
             * request is flushed.
             * @return An `RpcError` that can be used to check whether the stream was
             * activated.
             */
            std::future<RpcError> Activate(
                const GetSecretValueRequest &request,
                OnMessageFlushCallback onMessageFlushCallback = nullptr) noexcept;
            /**
             * Retrieve the result from activating the stream.
             */
            std::future<GetSecretValueResult> GetResult() noexcept;

          protected:
            Aws::Crt::String GetModelName() const noexcept override;
        };

        class UpdateStateOperationContext : public OperationModelContext
        {
          public:
            UpdateStateOperationContext(const GreengrassCoreIpcServiceModel &serviceModel) noexcept;
            Aws::Crt::ScopedResource<AbstractShapeBase> AllocateInitialResponseFromPayload(
                Aws::Crt::StringView stringView,
                Aws::Crt::Allocator *allocator = Aws::Crt::g_allocator) const noexcept override;
            Aws::Crt::ScopedResource<AbstractShapeBase> AllocateStreamingResponseFromPayload(
                Aws::Crt::StringView stringView,
                Aws::Crt::Allocator *allocator = Aws::Crt::g_allocator) const noexcept override;
            Aws::Crt::String GetRequestModelName() const noexcept override;
            Aws::Crt::String GetInitialResponseModelName() const noexcept override;
            Aws::Crt::Optional<Aws::Crt::String> GetStreamingResponseModelName() const noexcept override;
            Aws::Crt::String GetOperationName() const noexcept override;
        };

        class UpdateStateResult
        {
          public:
            UpdateStateResult() noexcept {}
            UpdateStateResult(TaggedResult &&taggedResult) noexcept : m_taggedResult(std::move(taggedResult)) {}
            UpdateStateResponse *GetOperationResponse() const noexcept
            {
                return static_cast<UpdateStateResponse *>(m_taggedResult.GetOperationResponse());
            }
            /**
             * @return true if the response is associated with an expected response;
             * false if the response is associated with an error.
             */
            operator bool() const noexcept { return m_taggedResult == true; }
            OperationError *GetOperationError() const noexcept { return m_taggedResult.GetOperationError(); }
            RpcError GetRpcError() const noexcept { return m_taggedResult.GetRpcError(); }
            ResultType GetResultType() const noexcept { return m_taggedResult.GetResultType(); }

          private:
            TaggedResult m_taggedResult;
        };

        class UpdateStateOperation : public ClientOperation
        {
          public:
            UpdateStateOperation(
                ClientConnection &connection,
                const UpdateStateOperationContext &operationContext,
                Aws::Crt::Allocator *allocator = Aws::Crt::g_allocator) noexcept;
            /**
             * Used to activate a stream for the `UpdateStateOperation`
             * @param request The request used for the `UpdateStateOperation`
             * @param onMessageFlushCallback An optional callback that is invoked when the
             * request is flushed.
             * @return An `RpcError` that can be used to check whether the stream was
             * activated.
             */
            std::future<RpcError> Activate(
                const UpdateStateRequest &request,
                OnMessageFlushCallback onMessageFlushCallback = nullptr) noexcept;
            /**
             * Retrieve the result from activating the stream.
             */
            std::future<UpdateStateResult> GetResult() noexcept;

          protected:
            Aws::Crt::String GetModelName() const noexcept override;
        };

        class ListNamedShadowsForThingOperationContext : public OperationModelContext
        {
          public:
            ListNamedShadowsForThingOperationContext(const GreengrassCoreIpcServiceModel &serviceModel) noexcept;
            Aws::Crt::ScopedResource<AbstractShapeBase> AllocateInitialResponseFromPayload(
                Aws::Crt::StringView stringView,
                Aws::Crt::Allocator *allocator = Aws::Crt::g_allocator) const noexcept override;
            Aws::Crt::ScopedResource<AbstractShapeBase> AllocateStreamingResponseFromPayload(
                Aws::Crt::StringView stringView,
                Aws::Crt::Allocator *allocator = Aws::Crt::g_allocator) const noexcept override;
            Aws::Crt::String GetRequestModelName() const noexcept override;
            Aws::Crt::String GetInitialResponseModelName() const noexcept override;
            Aws::Crt::Optional<Aws::Crt::String> GetStreamingResponseModelName() const noexcept override;
            Aws::Crt::String GetOperationName() const noexcept override;
        };

        class ListNamedShadowsForThingResult
        {
          public:
            ListNamedShadowsForThingResult() noexcept {}
            ListNamedShadowsForThingResult(TaggedResult &&taggedResult) noexcept
                : m_taggedResult(std::move(taggedResult))
            {
            }
            ListNamedShadowsForThingResponse *GetOperationResponse() const noexcept
            {
                return static_cast<ListNamedShadowsForThingResponse *>(m_taggedResult.GetOperationResponse());
            }
            /**
             * @return true if the response is associated with an expected response;
             * false if the response is associated with an error.
             */
            operator bool() const noexcept { return m_taggedResult == true; }
            OperationError *GetOperationError() const noexcept { return m_taggedResult.GetOperationError(); }
            RpcError GetRpcError() const noexcept { return m_taggedResult.GetRpcError(); }
            ResultType GetResultType() const noexcept { return m_taggedResult.GetResultType(); }

          private:
            TaggedResult m_taggedResult;
        };

        class ListNamedShadowsForThingOperation : public ClientOperation
        {
          public:
            ListNamedShadowsForThingOperation(
                ClientConnection &connection,
                const ListNamedShadowsForThingOperationContext &operationContext,
                Aws::Crt::Allocator *allocator = Aws::Crt::g_allocator) noexcept;
            /**
             * Used to activate a stream for the `ListNamedShadowsForThingOperation`
             * @param request The request used for the `ListNamedShadowsForThingOperation`
             * @param onMessageFlushCallback An optional callback that is invoked when the
             * request is flushed.
             * @return An `RpcError` that can be used to check whether the stream was
             * activated.
             */
            std::future<RpcError> Activate(
                const ListNamedShadowsForThingRequest &request,
                OnMessageFlushCallback onMessageFlushCallback = nullptr) noexcept;
            /**
             * Retrieve the result from activating the stream.
             */
            std::future<ListNamedShadowsForThingResult> GetResult() noexcept;

          protected:
            Aws::Crt::String GetModelName() const noexcept override;
        };

        class SubscribeToComponentUpdatesStreamHandler : public StreamResponseHandler
        {
          public:
            virtual void OnStreamEvent(ComponentUpdatePolicyEvents *response) { (void)response; }

            /**
             * A callback that is invoked when an error occurs while parsing a message
             * from the stream.
             * @param rpcError The RPC error containing the status and possibly a CRT
             * error.
             */
            virtual bool OnStreamError(RpcError rpcError)
            {
                (void)rpcError;
                return true;
            }

            /**
             * A callback that is invoked upon receiving an error of type `ServiceError`.
             * @param operationError The error message being received.
             */
            virtual bool OnStreamError(ServiceError *operationError)
            {
                (void)operationError;
                return true;
            }

            /**
             * A callback that is invoked upon receiving an error of type
             * `ResourceNotFoundError`.
             * @param operationError The error message being received.
             */
            virtual bool OnStreamError(ResourceNotFoundError *operationError)
            {
                (void)operationError;
                return true;
            }

            /**
             * A callback that is invoked upon receiving ANY error response from the
             * server.
             * @param operationError The error message being received.
             */
            virtual bool OnStreamError(OperationError *operationError)
            {
                (void)operationError;
                return true;
            }

          private:
            /**
             * Invoked when a message is received on this continuation.
             */
            void OnStreamEvent(Aws::Crt::ScopedResource<AbstractShapeBase> response) override;
            /**
             * Invoked when a message is received on this continuation but results in an
             * error.
             *
             * This callback can return true so that the stream is closed afterwards.
             */
            bool OnStreamError(Aws::Crt::ScopedResource<OperationError> error, RpcError rpcError) override;
        };
        class SubscribeToComponentUpdatesOperationContext : public OperationModelContext
        {
          public:
            SubscribeToComponentUpdatesOperationContext(const GreengrassCoreIpcServiceModel &serviceModel) noexcept;
            Aws::Crt::ScopedResource<AbstractShapeBase> AllocateInitialResponseFromPayload(
                Aws::Crt::StringView stringView,
                Aws::Crt::Allocator *allocator = Aws::Crt::g_allocator) const noexcept override;
            Aws::Crt::ScopedResource<AbstractShapeBase> AllocateStreamingResponseFromPayload(
                Aws::Crt::StringView stringView,
                Aws::Crt::Allocator *allocator = Aws::Crt::g_allocator) const noexcept override;
            Aws::Crt::String GetRequestModelName() const noexcept override;
            Aws::Crt::String GetInitialResponseModelName() const noexcept override;
            Aws::Crt::Optional<Aws::Crt::String> GetStreamingResponseModelName() const noexcept override;
            Aws::Crt::String GetOperationName() const noexcept override;
        };

        class SubscribeToComponentUpdatesResult
        {
          public:
            SubscribeToComponentUpdatesResult() noexcept {}
            SubscribeToComponentUpdatesResult(TaggedResult &&taggedResult) noexcept
                : m_taggedResult(std::move(taggedResult))
            {
            }
            SubscribeToComponentUpdatesResponse *GetOperationResponse() const noexcept
            {
                return static_cast<SubscribeToComponentUpdatesResponse *>(m_taggedResult.GetOperationResponse());
            }
            /**
             * @return true if the response is associated with an expected response;
             * false if the response is associated with an error.
             */
            operator bool() const noexcept { return m_taggedResult == true; }
            OperationError *GetOperationError() const noexcept { return m_taggedResult.GetOperationError(); }
            RpcError GetRpcError() const noexcept { return m_taggedResult.GetRpcError(); }
            ResultType GetResultType() const noexcept { return m_taggedResult.GetResultType(); }

          private:
            TaggedResult m_taggedResult;
        };

        class SubscribeToComponentUpdatesOperation : public ClientOperation
        {
          public:
            SubscribeToComponentUpdatesOperation(
                ClientConnection &connection,
                std::shared_ptr<SubscribeToComponentUpdatesStreamHandler> streamHandler,
                const SubscribeToComponentUpdatesOperationContext &operationContext,
                Aws::Crt::Allocator *allocator = Aws::Crt::g_allocator) noexcept;
            /**
             * Used to activate a stream for the `SubscribeToComponentUpdatesOperation`
             * @param request The request used for the
             * `SubscribeToComponentUpdatesOperation`
             * @param onMessageFlushCallback An optional callback that is invoked when the
             * request is flushed.
             * @return An `RpcError` that can be used to check whether the stream was
             * activated.
             */
            std::future<RpcError> Activate(
                const SubscribeToComponentUpdatesRequest &request,
                OnMessageFlushCallback onMessageFlushCallback = nullptr) noexcept;
            /**
             * Retrieve the result from activating the stream.
             */
            std::future<SubscribeToComponentUpdatesResult> GetResult() noexcept;

          protected:
            Aws::Crt::String GetModelName() const noexcept override;
        };

        class ListLocalDeploymentsOperationContext : public OperationModelContext
        {
          public:
            ListLocalDeploymentsOperationContext(const GreengrassCoreIpcServiceModel &serviceModel) noexcept;
            Aws::Crt::ScopedResource<AbstractShapeBase> AllocateInitialResponseFromPayload(
                Aws::Crt::StringView stringView,
                Aws::Crt::Allocator *allocator = Aws::Crt::g_allocator) const noexcept override;
            Aws::Crt::ScopedResource<AbstractShapeBase> AllocateStreamingResponseFromPayload(
                Aws::Crt::StringView stringView,
                Aws::Crt::Allocator *allocator = Aws::Crt::g_allocator) const noexcept override;
            Aws::Crt::String GetRequestModelName() const noexcept override;
            Aws::Crt::String GetInitialResponseModelName() const noexcept override;
            Aws::Crt::Optional<Aws::Crt::String> GetStreamingResponseModelName() const noexcept override;
            Aws::Crt::String GetOperationName() const noexcept override;
        };

        class ListLocalDeploymentsResult
        {
          public:
            ListLocalDeploymentsResult() noexcept {}
            ListLocalDeploymentsResult(TaggedResult &&taggedResult) noexcept : m_taggedResult(std::move(taggedResult))
            {
            }
            ListLocalDeploymentsResponse *GetOperationResponse() const noexcept
            {
                return static_cast<ListLocalDeploymentsResponse *>(m_taggedResult.GetOperationResponse());
            }
            /**
             * @return true if the response is associated with an expected response;
             * false if the response is associated with an error.
             */
            operator bool() const noexcept { return m_taggedResult == true; }
            OperationError *GetOperationError() const noexcept { return m_taggedResult.GetOperationError(); }
            RpcError GetRpcError() const noexcept { return m_taggedResult.GetRpcError(); }
            ResultType GetResultType() const noexcept { return m_taggedResult.GetResultType(); }

          private:
            TaggedResult m_taggedResult;
        };

        class ListLocalDeploymentsOperation : public ClientOperation
        {
          public:
            ListLocalDeploymentsOperation(
                ClientConnection &connection,
                const ListLocalDeploymentsOperationContext &operationContext,
                Aws::Crt::Allocator *allocator = Aws::Crt::g_allocator) noexcept;
            /**
             * Used to activate a stream for the `ListLocalDeploymentsOperation`
             * @param request The request used for the `ListLocalDeploymentsOperation`
             * @param onMessageFlushCallback An optional callback that is invoked when the
             * request is flushed.
             * @return An `RpcError` that can be used to check whether the stream was
             * activated.
             */
            std::future<RpcError> Activate(
                const ListLocalDeploymentsRequest &request,
                OnMessageFlushCallback onMessageFlushCallback = nullptr) noexcept;
            /**
             * Retrieve the result from activating the stream.
             */
            std::future<ListLocalDeploymentsResult> GetResult() noexcept;

          protected:
            Aws::Crt::String GetModelName() const noexcept override;
        };

        class StopComponentOperationContext : public OperationModelContext
        {
          public:
            StopComponentOperationContext(const GreengrassCoreIpcServiceModel &serviceModel) noexcept;
            Aws::Crt::ScopedResource<AbstractShapeBase> AllocateInitialResponseFromPayload(
                Aws::Crt::StringView stringView,
                Aws::Crt::Allocator *allocator = Aws::Crt::g_allocator) const noexcept override;
            Aws::Crt::ScopedResource<AbstractShapeBase> AllocateStreamingResponseFromPayload(
                Aws::Crt::StringView stringView,
                Aws::Crt::Allocator *allocator = Aws::Crt::g_allocator) const noexcept override;
            Aws::Crt::String GetRequestModelName() const noexcept override;
            Aws::Crt::String GetInitialResponseModelName() const noexcept override;
            Aws::Crt::Optional<Aws::Crt::String> GetStreamingResponseModelName() const noexcept override;
            Aws::Crt::String GetOperationName() const noexcept override;
        };

        class StopComponentResult
        {
          public:
            StopComponentResult() noexcept {}
            StopComponentResult(TaggedResult &&taggedResult) noexcept : m_taggedResult(std::move(taggedResult)) {}
            StopComponentResponse *GetOperationResponse() const noexcept
            {
                return static_cast<StopComponentResponse *>(m_taggedResult.GetOperationResponse());
            }
            /**
             * @return true if the response is associated with an expected response;
             * false if the response is associated with an error.
             */
            operator bool() const noexcept { return m_taggedResult == true; }
            OperationError *GetOperationError() const noexcept { return m_taggedResult.GetOperationError(); }
            RpcError GetRpcError() const noexcept { return m_taggedResult.GetRpcError(); }
            ResultType GetResultType() const noexcept { return m_taggedResult.GetResultType(); }

          private:
            TaggedResult m_taggedResult;
        };

        class StopComponentOperation : public ClientOperation
        {
          public:
            StopComponentOperation(
                ClientConnection &connection,
                const StopComponentOperationContext &operationContext,
                Aws::Crt::Allocator *allocator = Aws::Crt::g_allocator) noexcept;
            /**
             * Used to activate a stream for the `StopComponentOperation`
             * @param request The request used for the `StopComponentOperation`
             * @param onMessageFlushCallback An optional callback that is invoked when the
             * request is flushed.
             * @return An `RpcError` that can be used to check whether the stream was
             * activated.
             */
            std::future<RpcError> Activate(
                const StopComponentRequest &request,
                OnMessageFlushCallback onMessageFlushCallback = nullptr) noexcept;
            /**
             * Retrieve the result from activating the stream.
             */
            std::future<StopComponentResult> GetResult() noexcept;

          protected:
            Aws::Crt::String GetModelName() const noexcept override;
        };

        class PauseComponentOperationContext : public OperationModelContext
        {
          public:
            PauseComponentOperationContext(const GreengrassCoreIpcServiceModel &serviceModel) noexcept;
            Aws::Crt::ScopedResource<AbstractShapeBase> AllocateInitialResponseFromPayload(
                Aws::Crt::StringView stringView,
                Aws::Crt::Allocator *allocator = Aws::Crt::g_allocator) const noexcept override;
            Aws::Crt::ScopedResource<AbstractShapeBase> AllocateStreamingResponseFromPayload(
                Aws::Crt::StringView stringView,
                Aws::Crt::Allocator *allocator = Aws::Crt::g_allocator) const noexcept override;
            Aws::Crt::String GetRequestModelName() const noexcept override;
            Aws::Crt::String GetInitialResponseModelName() const noexcept override;
            Aws::Crt::Optional<Aws::Crt::String> GetStreamingResponseModelName() const noexcept override;
            Aws::Crt::String GetOperationName() const noexcept override;
        };

        class PauseComponentResult
        {
          public:
            PauseComponentResult() noexcept {}
            PauseComponentResult(TaggedResult &&taggedResult) noexcept : m_taggedResult(std::move(taggedResult)) {}
            PauseComponentResponse *GetOperationResponse() const noexcept
            {
                return static_cast<PauseComponentResponse *>(m_taggedResult.GetOperationResponse());
            }
            /**
             * @return true if the response is associated with an expected response;
             * false if the response is associated with an error.
             */
            operator bool() const noexcept { return m_taggedResult == true; }
            OperationError *GetOperationError() const noexcept { return m_taggedResult.GetOperationError(); }
            RpcError GetRpcError() const noexcept { return m_taggedResult.GetRpcError(); }
            ResultType GetResultType() const noexcept { return m_taggedResult.GetResultType(); }

          private:
            TaggedResult m_taggedResult;
        };

        class PauseComponentOperation : public ClientOperation
        {
          public:
            PauseComponentOperation(
                ClientConnection &connection,
                const PauseComponentOperationContext &operationContext,
                Aws::Crt::Allocator *allocator = Aws::Crt::g_allocator) noexcept;
            /**
             * Used to activate a stream for the `PauseComponentOperation`
             * @param request The request used for the `PauseComponentOperation`
<<<<<<< HEAD
             * @param onMessageFlushCallback An optional callback that is invoked when the request is flushed.
             * @return An `RpcError` that can be used to check whether the stream was activated.
=======
             * @param onMessageFlushCallback An optional callback that is invoked when the
             * request is flushed.
             * @return An `RpcError` that can be used to check whether the stream was
             * activated.
>>>>>>> 0ddf2b4b
             */
            std::future<RpcError> Activate(
                const PauseComponentRequest &request,
                OnMessageFlushCallback onMessageFlushCallback = nullptr) noexcept;
            /**
             * Retrieve the result from activating the stream.
             */
            std::future<PauseComponentResult> GetResult() noexcept;

          protected:
            Aws::Crt::String GetModelName() const noexcept override;
        };

        class CreateLocalDeploymentOperationContext : public OperationModelContext
        {
          public:
            CreateLocalDeploymentOperationContext(const GreengrassCoreIpcServiceModel &serviceModel) noexcept;
            Aws::Crt::ScopedResource<AbstractShapeBase> AllocateInitialResponseFromPayload(
                Aws::Crt::StringView stringView,
                Aws::Crt::Allocator *allocator = Aws::Crt::g_allocator) const noexcept override;
            Aws::Crt::ScopedResource<AbstractShapeBase> AllocateStreamingResponseFromPayload(
                Aws::Crt::StringView stringView,
                Aws::Crt::Allocator *allocator = Aws::Crt::g_allocator) const noexcept override;
            Aws::Crt::String GetRequestModelName() const noexcept override;
            Aws::Crt::String GetInitialResponseModelName() const noexcept override;
            Aws::Crt::Optional<Aws::Crt::String> GetStreamingResponseModelName() const noexcept override;
            Aws::Crt::String GetOperationName() const noexcept override;
        };

        class CreateLocalDeploymentResult
        {
          public:
            CreateLocalDeploymentResult() noexcept {}
            CreateLocalDeploymentResult(TaggedResult &&taggedResult) noexcept : m_taggedResult(std::move(taggedResult))
            {
            }
            CreateLocalDeploymentResponse *GetOperationResponse() const noexcept
            {
                return static_cast<CreateLocalDeploymentResponse *>(m_taggedResult.GetOperationResponse());
            }
            /**
             * @return true if the response is associated with an expected response;
             * false if the response is associated with an error.
             */
            operator bool() const noexcept { return m_taggedResult == true; }
            OperationError *GetOperationError() const noexcept { return m_taggedResult.GetOperationError(); }
            RpcError GetRpcError() const noexcept { return m_taggedResult.GetRpcError(); }
            ResultType GetResultType() const noexcept { return m_taggedResult.GetResultType(); }

          private:
            TaggedResult m_taggedResult;
        };

        class CreateLocalDeploymentOperation : public ClientOperation
        {
          public:
            CreateLocalDeploymentOperation(
                ClientConnection &connection,
                const CreateLocalDeploymentOperationContext &operationContext,
                Aws::Crt::Allocator *allocator = Aws::Crt::g_allocator) noexcept;
            /**
             * Used to activate a stream for the `CreateLocalDeploymentOperation`
             * @param request The request used for the `CreateLocalDeploymentOperation`
             * @param onMessageFlushCallback An optional callback that is invoked when the
             * request is flushed.
             * @return An `RpcError` that can be used to check whether the stream was
             * activated.
             */
            std::future<RpcError> Activate(
                const CreateLocalDeploymentRequest &request,
                OnMessageFlushCallback onMessageFlushCallback = nullptr) noexcept;
            /**
             * Retrieve the result from activating the stream.
             */
            std::future<CreateLocalDeploymentResult> GetResult() noexcept;

          protected:
            Aws::Crt::String GetModelName() const noexcept override;
        };

        class GreengrassCoreIpcServiceModel : public ServiceModel
        {
          public:
            GreengrassCoreIpcServiceModel() noexcept;
            Aws::Crt::ScopedResource<OperationError> AllocateOperationErrorFromPayload(
                const Aws::Crt::String &errorModelName,
                Aws::Crt::StringView stringView,
                Aws::Crt::Allocator *allocator = Aws::Crt::g_allocator) const noexcept override;
            void AssignModelNameToErrorResponse(Aws::Crt::String, ErrorResponseFactory) noexcept;

          private:
            friend class GreengrassCoreIpcClient;
            SubscribeToIoTCoreOperationContext m_subscribeToIoTCoreOperationContext;
            ResumeComponentOperationContext m_resumeComponentOperationContext;
            PublishToIoTCoreOperationContext m_publishToIoTCoreOperationContext;
            SubscribeToConfigurationUpdateOperationContext m_subscribeToConfigurationUpdateOperationContext;
            DeleteThingShadowOperationContext m_deleteThingShadowOperationContext;
            PutComponentMetricOperationContext m_putComponentMetricOperationContext;
            DeferComponentUpdateOperationContext m_deferComponentUpdateOperationContext;
            SubscribeToValidateConfigurationUpdatesOperationContext
                m_subscribeToValidateConfigurationUpdatesOperationContext;
            GetConfigurationOperationContext m_getConfigurationOperationContext;
            SubscribeToTopicOperationContext m_subscribeToTopicOperationContext;
            GetComponentDetailsOperationContext m_getComponentDetailsOperationContext;
            GetClientDeviceAuthTokenOperationContext m_getClientDeviceAuthTokenOperationContext;
            PublishToTopicOperationContext m_publishToTopicOperationContext;
            SubscribeToCertificateUpdatesOperationContext m_subscribeToCertificateUpdatesOperationContext;
            VerifyClientDeviceIdentityOperationContext m_verifyClientDeviceIdentityOperationContext;
            AuthorizeClientDeviceActionOperationContext m_authorizeClientDeviceActionOperationContext;
            ListComponentsOperationContext m_listComponentsOperationContext;
            CreateDebugPasswordOperationContext m_createDebugPasswordOperationContext;
            GetThingShadowOperationContext m_getThingShadowOperationContext;
            SendConfigurationValidityReportOperationContext m_sendConfigurationValidityReportOperationContext;
            UpdateThingShadowOperationContext m_updateThingShadowOperationContext;
            UpdateConfigurationOperationContext m_updateConfigurationOperationContext;
            ValidateAuthorizationTokenOperationContext m_validateAuthorizationTokenOperationContext;
            RestartComponentOperationContext m_restartComponentOperationContext;
            GetLocalDeploymentStatusOperationContext m_getLocalDeploymentStatusOperationContext;
            GetSecretValueOperationContext m_getSecretValueOperationContext;
            UpdateStateOperationContext m_updateStateOperationContext;
            ListNamedShadowsForThingOperationContext m_listNamedShadowsForThingOperationContext;
            SubscribeToComponentUpdatesOperationContext m_subscribeToComponentUpdatesOperationContext;
            ListLocalDeploymentsOperationContext m_listLocalDeploymentsOperationContext;
            StopComponentOperationContext m_stopComponentOperationContext;
            PauseComponentOperationContext m_pauseComponentOperationContext;
            CreateLocalDeploymentOperationContext m_createLocalDeploymentOperationContext;
            Aws::Crt::Map<Aws::Crt::String, ErrorResponseFactory> m_modelNameToErrorResponse;
        };
    } // namespace Greengrass
} // namespace Aws<|MERGE_RESOLUTION|>--- conflicted
+++ resolved
@@ -21,7 +21,6 @@
     {
         class GreengrassCoreIpcClient;
         class GreengrassCoreIpcServiceModel;
-<<<<<<< HEAD
         enum MetricUnitType
         {
             METRIC_UNIT_TYPE_BYTES,
@@ -56,8 +55,6 @@
             Aws::Crt::Optional<Aws::Crt::String> m_topic;
         };
 
-=======
->>>>>>> 0ddf2b4b
         class SystemResourceLimits : public AbstractShapeBase
         {
           public:
@@ -73,12 +70,7 @@
                 Aws::Crt::StringView,
                 Aws::Crt::Allocator *) noexcept;
             static void s_customDeleter(SystemResourceLimits *) noexcept;
-<<<<<<< HEAD
             /* This needs to be defined so that `SystemResourceLimits` can be used as a key in maps. */
-=======
-            /* This needs to be defined so that `SystemResourceLimits` can be used as a
-             * key in maps. */
->>>>>>> 0ddf2b4b
             bool operator<(const SystemResourceLimits &) const noexcept;
             static const char *MODEL_NAME;
 
@@ -433,11 +425,8 @@
             RunWithInfo(const RunWithInfo &) = default;
             void SetPosixUser(const Aws::Crt::String &posixUser) noexcept { m_posixUser = posixUser; }
             Aws::Crt::Optional<Aws::Crt::String> GetPosixUser() noexcept { return m_posixUser; }
-<<<<<<< HEAD
             void SetWindowsUser(const Aws::Crt::String &windowsUser) noexcept { m_windowsUser = windowsUser; }
             Aws::Crt::Optional<Aws::Crt::String> GetWindowsUser() noexcept { return m_windowsUser; }
-=======
->>>>>>> 0ddf2b4b
             void SetSystemResourceLimits(const SystemResourceLimits &systemResourceLimits) noexcept
             {
                 m_systemResourceLimits = systemResourceLimits;
@@ -462,7 +451,6 @@
 
           private:
             Aws::Crt::Optional<Aws::Crt::String> m_posixUser;
-<<<<<<< HEAD
             Aws::Crt::Optional<Aws::Crt::String> m_windowsUser;
             Aws::Crt::Optional<SystemResourceLimits> m_systemResourceLimits;
         };
@@ -508,9 +496,6 @@
                 TAG_CLIENT_DEVICE_CERTIFICATE
             } m_chosenMember;
             Aws::Crt::Optional<Aws::Crt::String> m_clientDeviceCertificate;
-=======
-            Aws::Crt::Optional<SystemResourceLimits> m_systemResourceLimits;
->>>>>>> 0ddf2b4b
         };
 
         enum ReportedLifecycleState
@@ -1875,56 +1860,6 @@
         };
 
         class ResumeComponentResponse : public AbstractShapeBase
-<<<<<<< HEAD
-=======
-        {
-          public:
-            ResumeComponentResponse() noexcept {}
-            ResumeComponentResponse(const ResumeComponentResponse &) = default;
-            void SerializeToJsonObject(Aws::Crt::JsonObject &payloadObject) const noexcept override;
-            static void s_loadFromJsonView(ResumeComponentResponse &, const Aws::Crt::JsonView &) noexcept;
-            static Aws::Crt::ScopedResource<AbstractShapeBase> s_allocateFromPayload(
-                Aws::Crt::StringView,
-                Aws::Crt::Allocator *) noexcept;
-            static void s_customDeleter(ResumeComponentResponse *) noexcept;
-            /* This needs to be defined so that `ResumeComponentResponse` can be used as a
-             * key in maps. */
-            bool operator<(const ResumeComponentResponse &) const noexcept;
-            static const char *MODEL_NAME;
-
-          protected:
-            Aws::Crt::String GetModelName() const noexcept override;
-
-          private:
-        };
-
-        class ResumeComponentRequest : public AbstractShapeBase
-        {
-          public:
-            ResumeComponentRequest() noexcept {}
-            ResumeComponentRequest(const ResumeComponentRequest &) = default;
-            void SetComponentName(const Aws::Crt::String &componentName) noexcept { m_componentName = componentName; }
-            Aws::Crt::Optional<Aws::Crt::String> GetComponentName() noexcept { return m_componentName; }
-            void SerializeToJsonObject(Aws::Crt::JsonObject &payloadObject) const noexcept override;
-            static void s_loadFromJsonView(ResumeComponentRequest &, const Aws::Crt::JsonView &) noexcept;
-            static Aws::Crt::ScopedResource<AbstractShapeBase> s_allocateFromPayload(
-                Aws::Crt::StringView,
-                Aws::Crt::Allocator *) noexcept;
-            static void s_customDeleter(ResumeComponentRequest *) noexcept;
-            /* This needs to be defined so that `ResumeComponentRequest` can be used as a
-             * key in maps. */
-            bool operator<(const ResumeComponentRequest &) const noexcept;
-            static const char *MODEL_NAME;
-
-          protected:
-            Aws::Crt::String GetModelName() const noexcept override;
-
-          private:
-            Aws::Crt::Optional<Aws::Crt::String> m_componentName;
-        };
-
-        class ComponentNotFoundError : public OperationError
->>>>>>> 0ddf2b4b
         {
           public:
             ResumeComponentResponse() noexcept {}
@@ -2206,12 +2141,7 @@
                 Aws::Crt::StringView,
                 Aws::Crt::Allocator *) noexcept;
             static void s_customDeleter(PauseComponentResponse *) noexcept;
-<<<<<<< HEAD
             /* This needs to be defined so that `PauseComponentResponse` can be used as a key in maps. */
-=======
-            /* This needs to be defined so that `PauseComponentResponse` can be used as a
-             * key in maps. */
->>>>>>> 0ddf2b4b
             bool operator<(const PauseComponentResponse &) const noexcept;
             static const char *MODEL_NAME;
 
@@ -2234,12 +2164,7 @@
                 Aws::Crt::StringView,
                 Aws::Crt::Allocator *) noexcept;
             static void s_customDeleter(PauseComponentRequest *) noexcept;
-<<<<<<< HEAD
             /* This needs to be defined so that `PauseComponentRequest` can be used as a key in maps. */
-=======
-            /* This needs to be defined so that `PauseComponentRequest` can be used as a
-             * key in maps. */
->>>>>>> 0ddf2b4b
             bool operator<(const PauseComponentRequest &) const noexcept;
             static const char *MODEL_NAME;
 
@@ -2907,34 +2832,6 @@
             Aws::Crt::Optional<int64_t> m_recheckAfterMs;
         };
 
-<<<<<<< HEAD
-=======
-        class InvalidArgumentsError : public OperationError
-        {
-          public:
-            InvalidArgumentsError() noexcept {}
-            InvalidArgumentsError(const InvalidArgumentsError &) = default;
-            void SetMessage(const Aws::Crt::String &message) noexcept { m_message = message; }
-            Aws::Crt::Optional<Aws::Crt::String> GetMessage() noexcept override { return m_message; }
-            void SerializeToJsonObject(Aws::Crt::JsonObject &payloadObject) const noexcept override;
-            static void s_loadFromJsonView(InvalidArgumentsError &, const Aws::Crt::JsonView &) noexcept;
-            static Aws::Crt::ScopedResource<OperationError> s_allocateFromPayload(
-                Aws::Crt::StringView,
-                Aws::Crt::Allocator *) noexcept;
-            static void s_customDeleter(InvalidArgumentsError *) noexcept;
-            /* This needs to be defined so that `InvalidArgumentsError` can be used as a
-             * key in maps. */
-            bool operator<(const InvalidArgumentsError &) const noexcept;
-            static const char *MODEL_NAME;
-
-          protected:
-            Aws::Crt::String GetModelName() const noexcept override;
-
-          private:
-            Aws::Crt::Optional<Aws::Crt::String> m_message;
-        };
-
->>>>>>> 0ddf2b4b
         class InvalidArtifactsDirectoryPathError : public OperationError
         {
           public:
@@ -3091,59 +2988,6 @@
             Aws::Crt::Optional<Aws::Crt::String> m_artifactsDirectoryPath;
         };
 
-<<<<<<< HEAD
-=======
-        class ServiceError : public OperationError
-        {
-          public:
-            ServiceError() noexcept {}
-            ServiceError(const ServiceError &) = default;
-            void SetMessage(const Aws::Crt::String &message) noexcept { m_message = message; }
-            Aws::Crt::Optional<Aws::Crt::String> GetMessage() noexcept override { return m_message; }
-            void SerializeToJsonObject(Aws::Crt::JsonObject &payloadObject) const noexcept override;
-            static void s_loadFromJsonView(ServiceError &, const Aws::Crt::JsonView &) noexcept;
-            static Aws::Crt::ScopedResource<OperationError> s_allocateFromPayload(
-                Aws::Crt::StringView,
-                Aws::Crt::Allocator *) noexcept;
-            static void s_customDeleter(ServiceError *) noexcept;
-            /* This needs to be defined so that `ServiceError` can be used as a key in
-             * maps. */
-            bool operator<(const ServiceError &) const noexcept;
-            static const char *MODEL_NAME;
-
-          protected:
-            Aws::Crt::String GetModelName() const noexcept override;
-
-          private:
-            Aws::Crt::Optional<Aws::Crt::String> m_message;
-        };
-
-        class UnauthorizedError : public OperationError
-        {
-          public:
-            UnauthorizedError() noexcept {}
-            UnauthorizedError(const UnauthorizedError &) = default;
-            void SetMessage(const Aws::Crt::String &message) noexcept { m_message = message; }
-            Aws::Crt::Optional<Aws::Crt::String> GetMessage() noexcept override { return m_message; }
-            void SerializeToJsonObject(Aws::Crt::JsonObject &payloadObject) const noexcept override;
-            static void s_loadFromJsonView(UnauthorizedError &, const Aws::Crt::JsonView &) noexcept;
-            static Aws::Crt::ScopedResource<OperationError> s_allocateFromPayload(
-                Aws::Crt::StringView,
-                Aws::Crt::Allocator *) noexcept;
-            static void s_customDeleter(UnauthorizedError *) noexcept;
-            /* This needs to be defined so that `UnauthorizedError` can be used as a key
-             * in maps. */
-            bool operator<(const UnauthorizedError &) const noexcept;
-            static const char *MODEL_NAME;
-
-          protected:
-            Aws::Crt::String GetModelName() const noexcept override;
-
-          private:
-            Aws::Crt::Optional<Aws::Crt::String> m_message;
-        };
-
->>>>>>> 0ddf2b4b
         class CreateDebugPasswordResponse : public AbstractShapeBase
         {
           public:
@@ -3215,7 +3059,6 @@
         class InvalidClientDeviceAuthTokenError : public OperationError
         {
           public:
-<<<<<<< HEAD
             InvalidClientDeviceAuthTokenError() noexcept {}
             InvalidClientDeviceAuthTokenError(const InvalidClientDeviceAuthTokenError &) = default;
             void SetMessage(const Aws::Crt::String &message) noexcept { m_message = message; }
@@ -3229,26 +3072,10 @@
             /* This needs to be defined so that `InvalidClientDeviceAuthTokenError` can be used as a key in maps. */
             bool operator<(const InvalidClientDeviceAuthTokenError &) const noexcept;
             static const char *MODEL_NAME;
-=======
-            virtual void OnStreamEvent(IoTCoreMessage *response) { (void)response; }
-
-            /**
-             * A callback that is invoked when an error occurs while parsing a message
-             * from the stream.
-             * @param rpcError The RPC error containing the status and possibly a CRT
-             * error.
-             */
-            virtual bool OnStreamError(RpcError rpcError)
-            {
-                (void)rpcError;
-                return true;
-            }
->>>>>>> 0ddf2b4b
-
-          protected:
-            Aws::Crt::String GetModelName() const noexcept override;
-
-<<<<<<< HEAD
+
+          protected:
+            Aws::Crt::String GetModelName() const noexcept override;
+
           private:
             Aws::Crt::Optional<Aws::Crt::String> m_message;
         };
@@ -3388,8 +3215,10 @@
             virtual void OnStreamEvent(IoTCoreMessage *response) { (void)response; }
 
             /**
-             * A callback that is invoked when an error occurs while parsing a message from the stream.
-             * @param rpcError The RPC error containing the status and possibly a CRT error.
+             * A callback that is invoked when an error occurs while parsing a message
+             * from the stream.
+             * @param rpcError The RPC error containing the status and possibly a CRT
+             * error.
              */
             virtual bool OnStreamError(RpcError rpcError)
             {
@@ -3407,19 +3236,6 @@
                 return true;
             }
 
-            /**
-             * A callback that is invoked upon receiving an error of type `UnauthorizedError`.
-             * @param operationError The error message being received.
-             */
-            virtual bool OnStreamError(UnauthorizedError *operationError)
-            {
-                (void)operationError;
-                return true;
-            }
-
-            /**
-             * A callback that is invoked upon receiving ANY error response from the server.
-=======
             /**
              * A callback that is invoked upon receiving an error of type
              * `UnauthorizedError`.
@@ -3434,7 +3250,6 @@
             /**
              * A callback that is invoked upon receiving ANY error response from the
              * server.
->>>>>>> 0ddf2b4b
              * @param operationError The error message being received.
              */
             virtual bool OnStreamError(OperationError *operationError)
@@ -3570,15 +3385,8 @@
             /**
              * Used to activate a stream for the `ResumeComponentOperation`
              * @param request The request used for the `ResumeComponentOperation`
-<<<<<<< HEAD
              * @param onMessageFlushCallback An optional callback that is invoked when the request is flushed.
              * @return An `RpcError` that can be used to check whether the stream was activated.
-=======
-             * @param onMessageFlushCallback An optional callback that is invoked when the
-             * request is flushed.
-             * @return An `RpcError` that can be used to check whether the stream was
-             * activated.
->>>>>>> 0ddf2b4b
              */
             std::future<RpcError> Activate(
                 const ResumeComponentRequest &request,
@@ -3837,8 +3645,10 @@
             /**
              * Used to activate a stream for the `DeleteThingShadowOperation`
              * @param request The request used for the `DeleteThingShadowOperation`
-             * @param onMessageFlushCallback An optional callback that is invoked when the request is flushed.
-             * @return An `RpcError` that can be used to check whether the stream was activated.
+             * @param onMessageFlushCallback An optional callback that is invoked when the
+             * request is flushed.
+             * @return An `RpcError` that can be used to check whether the stream was
+             * activated.
              */
             std::future<RpcError> Activate(
                 const DeleteThingShadowRequest &request,
@@ -3963,417 +3773,25 @@
                 const DeferComponentUpdateOperationContext &operationContext,
                 Aws::Crt::Allocator *allocator = Aws::Crt::g_allocator) noexcept;
             /**
-             * Used to activate a stream for the `DeferComponentUpdateOperation`
-             * @param request The request used for the `DeferComponentUpdateOperation`
-             * @param onMessageFlushCallback An optional callback that is invoked when the request is flushed.
-             * @return An `RpcError` that can be used to check whether the stream was activated.
-             */
-            std::future<RpcError> Activate(
-                const DeferComponentUpdateRequest &request,
-                OnMessageFlushCallback onMessageFlushCallback = nullptr) noexcept;
-            /**
-             * Retrieve the result from activating the stream.
-             */
-            std::future<DeferComponentUpdateResult> GetResult() noexcept;
-
-          protected:
-            Aws::Crt::String GetModelName() const noexcept override;
-        };
-
-        class SubscribeToValidateConfigurationUpdatesStreamHandler : public StreamResponseHandler
-        {
-          public:
-            virtual void OnStreamEvent(ValidateConfigurationUpdateEvents *response) { (void)response; }
-
-            /**
-             * A callback that is invoked when an error occurs while parsing a message from the stream.
-             * @param rpcError The RPC error containing the status and possibly a CRT error.
-             */
-            virtual bool OnStreamError(RpcError rpcError)
-            {
-                (void)rpcError;
-                return true;
-            }
-
-            /**
-             * A callback that is invoked upon receiving an error of type `ServiceError`.
-             * @param operationError The error message being received.
-             */
-            virtual bool OnStreamError(ServiceError *operationError)
-            {
-                (void)operationError;
-                return true;
-            }
-
-            /**
-             * A callback that is invoked upon receiving ANY error response from the server.
-             * @param operationError The error message being received.
-             */
-            virtual bool OnStreamError(OperationError *operationError)
-            {
-                (void)operationError;
-                return true;
-            }
-
-          private:
-            /**
-             * Invoked when a message is received on this continuation.
-             */
-            void OnStreamEvent(Aws::Crt::ScopedResource<AbstractShapeBase> response) override;
-            /**
-             * Invoked when a message is received on this continuation but results in an error.
-             *
-             * This callback can return true so that the stream is closed afterwards.
-             */
-            bool OnStreamError(Aws::Crt::ScopedResource<OperationError> error, RpcError rpcError) override;
-        };
-        class SubscribeToValidateConfigurationUpdatesOperationContext : public OperationModelContext
-        {
-          public:
-            SubscribeToValidateConfigurationUpdatesOperationContext(
-                const GreengrassCoreIpcServiceModel &serviceModel) noexcept;
-            Aws::Crt::ScopedResource<AbstractShapeBase> AllocateInitialResponseFromPayload(
-                Aws::Crt::StringView stringView,
-                Aws::Crt::Allocator *allocator = Aws::Crt::g_allocator) const noexcept override;
-            Aws::Crt::ScopedResource<AbstractShapeBase> AllocateStreamingResponseFromPayload(
-                Aws::Crt::StringView stringView,
-                Aws::Crt::Allocator *allocator = Aws::Crt::g_allocator) const noexcept override;
-            Aws::Crt::String GetRequestModelName() const noexcept override;
-            Aws::Crt::String GetInitialResponseModelName() const noexcept override;
-            Aws::Crt::Optional<Aws::Crt::String> GetStreamingResponseModelName() const noexcept override;
-            Aws::Crt::String GetOperationName() const noexcept override;
-        };
-
-        class SubscribeToValidateConfigurationUpdatesResult
-        {
-          public:
-            SubscribeToValidateConfigurationUpdatesResult() noexcept {}
-            SubscribeToValidateConfigurationUpdatesResult(TaggedResult &&taggedResult) noexcept
-                : m_taggedResult(std::move(taggedResult))
-            {
-            }
-            SubscribeToValidateConfigurationUpdatesResponse *GetOperationResponse() const noexcept
-            {
-                return static_cast<SubscribeToValidateConfigurationUpdatesResponse *>(
-                    m_taggedResult.GetOperationResponse());
-            }
-            /**
-             * @return true if the response is associated with an expected response;
-             * false if the response is associated with an error.
-             */
-            operator bool() const noexcept { return m_taggedResult == true; }
-            OperationError *GetOperationError() const noexcept { return m_taggedResult.GetOperationError(); }
-            RpcError GetRpcError() const noexcept { return m_taggedResult.GetRpcError(); }
-            ResultType GetResultType() const noexcept { return m_taggedResult.GetResultType(); }
-
-          private:
-            TaggedResult m_taggedResult;
-        };
-
-        class SubscribeToValidateConfigurationUpdatesOperation : public ClientOperation
-        {
-          public:
-            SubscribeToValidateConfigurationUpdatesOperation(
-                ClientConnection &connection,
-                std::shared_ptr<SubscribeToValidateConfigurationUpdatesStreamHandler> streamHandler,
-                const SubscribeToValidateConfigurationUpdatesOperationContext &operationContext,
-                Aws::Crt::Allocator *allocator = Aws::Crt::g_allocator) noexcept;
-            /**
-             * Used to activate a stream for the `SubscribeToValidateConfigurationUpdatesOperation`
-             * @param request The request used for the `SubscribeToValidateConfigurationUpdatesOperation`
-             * @param onMessageFlushCallback An optional callback that is invoked when the request is flushed.
-             * @return An `RpcError` that can be used to check whether the stream was activated.
-             */
-            std::future<RpcError> Activate(
-                const SubscribeToValidateConfigurationUpdatesRequest &request,
-                OnMessageFlushCallback onMessageFlushCallback = nullptr) noexcept;
-            /**
-             * Retrieve the result from activating the stream.
-             */
-            std::future<SubscribeToValidateConfigurationUpdatesResult> GetResult() noexcept;
-
-          protected:
-            Aws::Crt::String GetModelName() const noexcept override;
-        };
-
-        class GetConfigurationOperationContext : public OperationModelContext
-        {
-          public:
-            GetConfigurationOperationContext(const GreengrassCoreIpcServiceModel &serviceModel) noexcept;
-            Aws::Crt::ScopedResource<AbstractShapeBase> AllocateInitialResponseFromPayload(
-                Aws::Crt::StringView stringView,
-                Aws::Crt::Allocator *allocator = Aws::Crt::g_allocator) const noexcept override;
-            Aws::Crt::ScopedResource<AbstractShapeBase> AllocateStreamingResponseFromPayload(
-                Aws::Crt::StringView stringView,
-                Aws::Crt::Allocator *allocator = Aws::Crt::g_allocator) const noexcept override;
-            Aws::Crt::String GetRequestModelName() const noexcept override;
-            Aws::Crt::String GetInitialResponseModelName() const noexcept override;
-            Aws::Crt::Optional<Aws::Crt::String> GetStreamingResponseModelName() const noexcept override;
-            Aws::Crt::String GetOperationName() const noexcept override;
-        };
-
-        class GetConfigurationResult
-        {
-          public:
-            GetConfigurationResult() noexcept {}
-            GetConfigurationResult(TaggedResult &&taggedResult) noexcept : m_taggedResult(std::move(taggedResult)) {}
-            GetConfigurationResponse *GetOperationResponse() const noexcept
-            {
-                return static_cast<GetConfigurationResponse *>(m_taggedResult.GetOperationResponse());
-            }
-            /**
-             * @return true if the response is associated with an expected response;
-             * false if the response is associated with an error.
-             */
-            operator bool() const noexcept { return m_taggedResult == true; }
-            OperationError *GetOperationError() const noexcept { return m_taggedResult.GetOperationError(); }
-            RpcError GetRpcError() const noexcept { return m_taggedResult.GetRpcError(); }
-            ResultType GetResultType() const noexcept { return m_taggedResult.GetResultType(); }
-
-          private:
-            TaggedResult m_taggedResult;
-        };
-
-        class GetConfigurationOperation : public ClientOperation
-        {
-          public:
-            GetConfigurationOperation(
-                ClientConnection &connection,
-                const GetConfigurationOperationContext &operationContext,
-                Aws::Crt::Allocator *allocator = Aws::Crt::g_allocator) noexcept;
-            /**
-             * Used to activate a stream for the `GetConfigurationOperation`
-             * @param request The request used for the `GetConfigurationOperation`
-             * @param onMessageFlushCallback An optional callback that is invoked when the request is flushed.
-             * @return An `RpcError` that can be used to check whether the stream was activated.
-             */
-            std::future<RpcError> Activate(
-                const GetConfigurationRequest &request,
-                OnMessageFlushCallback onMessageFlushCallback = nullptr) noexcept;
-            /**
-             * Retrieve the result from activating the stream.
-             */
-            std::future<GetConfigurationResult> GetResult() noexcept;
-
-          protected:
-            Aws::Crt::String GetModelName() const noexcept override;
-        };
-
-        class SubscribeToTopicStreamHandler : public StreamResponseHandler
-        {
-          public:
-            virtual void OnStreamEvent(SubscriptionResponseMessage *response) { (void)response; }
-
-            /**
-             * A callback that is invoked when an error occurs while parsing a message from the stream.
-             * @param rpcError The RPC error containing the status and possibly a CRT error.
-             */
-            virtual bool OnStreamError(RpcError rpcError)
-            {
-                (void)rpcError;
-                return true;
-            }
-
-            /**
-             * A callback that is invoked upon receiving an error of type `InvalidArgumentsError`.
-             * @param operationError The error message being received.
-             */
-            virtual bool OnStreamError(InvalidArgumentsError *operationError)
-            {
-                (void)operationError;
-                return true;
-            }
-
-            /**
-             * A callback that is invoked upon receiving an error of type `ServiceError`.
-             * @param operationError The error message being received.
-             */
-            virtual bool OnStreamError(ServiceError *operationError)
-            {
-                (void)operationError;
-                return true;
-            }
-
-            /**
-             * A callback that is invoked upon receiving an error of type `UnauthorizedError`.
-             * @param operationError The error message being received.
-             */
-            virtual bool OnStreamError(UnauthorizedError *operationError)
-            {
-                (void)operationError;
-                return true;
-            }
-
-            /**
-             * A callback that is invoked upon receiving ANY error response from the server.
-             * @param operationError The error message being received.
-             */
-            virtual bool OnStreamError(OperationError *operationError)
-            {
-                (void)operationError;
-                return true;
-            }
-
-          private:
-            /**
-             * Invoked when a message is received on this continuation.
-             */
-            void OnStreamEvent(Aws::Crt::ScopedResource<AbstractShapeBase> response) override;
-            /**
-             * Invoked when a message is received on this continuation but results in an error.
-             *
-             * This callback can return true so that the stream is closed afterwards.
-             */
-            bool OnStreamError(Aws::Crt::ScopedResource<OperationError> error, RpcError rpcError) override;
-        };
-        class SubscribeToTopicOperationContext : public OperationModelContext
-        {
-          public:
-            SubscribeToTopicOperationContext(const GreengrassCoreIpcServiceModel &serviceModel) noexcept;
-            Aws::Crt::ScopedResource<AbstractShapeBase> AllocateInitialResponseFromPayload(
-                Aws::Crt::StringView stringView,
-                Aws::Crt::Allocator *allocator = Aws::Crt::g_allocator) const noexcept override;
-            Aws::Crt::ScopedResource<AbstractShapeBase> AllocateStreamingResponseFromPayload(
-                Aws::Crt::StringView stringView,
-                Aws::Crt::Allocator *allocator = Aws::Crt::g_allocator) const noexcept override;
-            Aws::Crt::String GetRequestModelName() const noexcept override;
-            Aws::Crt::String GetInitialResponseModelName() const noexcept override;
-            Aws::Crt::Optional<Aws::Crt::String> GetStreamingResponseModelName() const noexcept override;
-            Aws::Crt::String GetOperationName() const noexcept override;
-        };
-
-        class SubscribeToTopicResult
-        {
-          public:
-            SubscribeToTopicResult() noexcept {}
-            SubscribeToTopicResult(TaggedResult &&taggedResult) noexcept : m_taggedResult(std::move(taggedResult)) {}
-            SubscribeToTopicResponse *GetOperationResponse() const noexcept
-            {
-                return static_cast<SubscribeToTopicResponse *>(m_taggedResult.GetOperationResponse());
-            }
-            /**
-             * @return true if the response is associated with an expected response;
-             * false if the response is associated with an error.
-             */
-            operator bool() const noexcept { return m_taggedResult == true; }
-            OperationError *GetOperationError() const noexcept { return m_taggedResult.GetOperationError(); }
-            RpcError GetRpcError() const noexcept { return m_taggedResult.GetRpcError(); }
-            ResultType GetResultType() const noexcept { return m_taggedResult.GetResultType(); }
-
-          private:
-            TaggedResult m_taggedResult;
-        };
-
-        class SubscribeToTopicOperation : public ClientOperation
-        {
-          public:
-            SubscribeToTopicOperation(
-                ClientConnection &connection,
-                std::shared_ptr<SubscribeToTopicStreamHandler> streamHandler,
-                const SubscribeToTopicOperationContext &operationContext,
-                Aws::Crt::Allocator *allocator = Aws::Crt::g_allocator) noexcept;
-            /**
-<<<<<<< HEAD
-             * Used to activate a stream for the `SubscribeToTopicOperation`
-             * @param request The request used for the `SubscribeToTopicOperation`
-             * @param onMessageFlushCallback An optional callback that is invoked when the request is flushed.
-             * @return An `RpcError` that can be used to check whether the stream was activated.
-=======
-             * Used to activate a stream for the `DeleteThingShadowOperation`
-             * @param request The request used for the `DeleteThingShadowOperation`
-             * @param onMessageFlushCallback An optional callback that is invoked when the
-             * request is flushed.
-             * @return An `RpcError` that can be used to check whether the stream was
-             * activated.
->>>>>>> 0ddf2b4b
-             */
-            std::future<RpcError> Activate(
-                const SubscribeToTopicRequest &request,
-                OnMessageFlushCallback onMessageFlushCallback = nullptr) noexcept;
-            /**
-             * Retrieve the result from activating the stream.
-             */
-            std::future<SubscribeToTopicResult> GetResult() noexcept;
-
-          protected:
-            Aws::Crt::String GetModelName() const noexcept override;
-        };
-
-        class GetComponentDetailsOperationContext : public OperationModelContext
-        {
-          public:
-            GetComponentDetailsOperationContext(const GreengrassCoreIpcServiceModel &serviceModel) noexcept;
-            Aws::Crt::ScopedResource<AbstractShapeBase> AllocateInitialResponseFromPayload(
-                Aws::Crt::StringView stringView,
-                Aws::Crt::Allocator *allocator = Aws::Crt::g_allocator) const noexcept override;
-            Aws::Crt::ScopedResource<AbstractShapeBase> AllocateStreamingResponseFromPayload(
-                Aws::Crt::StringView stringView,
-                Aws::Crt::Allocator *allocator = Aws::Crt::g_allocator) const noexcept override;
-            Aws::Crt::String GetRequestModelName() const noexcept override;
-            Aws::Crt::String GetInitialResponseModelName() const noexcept override;
-            Aws::Crt::Optional<Aws::Crt::String> GetStreamingResponseModelName() const noexcept override;
-            Aws::Crt::String GetOperationName() const noexcept override;
-        };
-
-        class GetComponentDetailsResult
-        {
-          public:
-            GetComponentDetailsResult() noexcept {}
-            GetComponentDetailsResult(TaggedResult &&taggedResult) noexcept : m_taggedResult(std::move(taggedResult)) {}
-            GetComponentDetailsResponse *GetOperationResponse() const noexcept
-            {
-                return static_cast<GetComponentDetailsResponse *>(m_taggedResult.GetOperationResponse());
-            }
-            /**
-             * @return true if the response is associated with an expected response;
-             * false if the response is associated with an error.
-             */
-            operator bool() const noexcept { return m_taggedResult == true; }
-            OperationError *GetOperationError() const noexcept { return m_taggedResult.GetOperationError(); }
-            RpcError GetRpcError() const noexcept { return m_taggedResult.GetRpcError(); }
-            ResultType GetResultType() const noexcept { return m_taggedResult.GetResultType(); }
-
-          private:
-            TaggedResult m_taggedResult;
-        };
-
-        class GetComponentDetailsOperation : public ClientOperation
-        {
-          public:
-            GetComponentDetailsOperation(
-                ClientConnection &connection,
-                const GetComponentDetailsOperationContext &operationContext,
-                Aws::Crt::Allocator *allocator = Aws::Crt::g_allocator) noexcept;
-            /**
-<<<<<<< HEAD
-             * Used to activate a stream for the `GetComponentDetailsOperation`
-             * @param request The request used for the `GetComponentDetailsOperation`
-             * @param onMessageFlushCallback An optional callback that is invoked when the request is flushed.
-             * @return An `RpcError` that can be used to check whether the stream was activated.
-=======
              * Used to activate a stream for the `DeferComponentUpdateOperation`
              * @param request The request used for the `DeferComponentUpdateOperation`
              * @param onMessageFlushCallback An optional callback that is invoked when the
              * request is flushed.
              * @return An `RpcError` that can be used to check whether the stream was
              * activated.
->>>>>>> 0ddf2b4b
              */
             std::future<RpcError> Activate(
-                const GetComponentDetailsRequest &request,
+                const DeferComponentUpdateRequest &request,
                 OnMessageFlushCallback onMessageFlushCallback = nullptr) noexcept;
             /**
              * Retrieve the result from activating the stream.
              */
-            std::future<GetComponentDetailsResult> GetResult() noexcept;
-
-          protected:
-            Aws::Crt::String GetModelName() const noexcept override;
-        };
-
-<<<<<<< HEAD
-        class GetClientDeviceAuthTokenOperationContext : public OperationModelContext
-=======
+            std::future<DeferComponentUpdateResult> GetResult() noexcept;
+
+          protected:
+            Aws::Crt::String GetModelName() const noexcept override;
+        };
+
         class SubscribeToValidateConfigurationUpdatesStreamHandler : public StreamResponseHandler
         {
           public:
@@ -4426,10 +3844,10 @@
             bool OnStreamError(Aws::Crt::ScopedResource<OperationError> error, RpcError rpcError) override;
         };
         class SubscribeToValidateConfigurationUpdatesOperationContext : public OperationModelContext
->>>>>>> 0ddf2b4b
-        {
-          public:
-            GetClientDeviceAuthTokenOperationContext(const GreengrassCoreIpcServiceModel &serviceModel) noexcept;
+        {
+          public:
+            SubscribeToValidateConfigurationUpdatesOperationContext(
+                const GreengrassCoreIpcServiceModel &serviceModel) noexcept;
             Aws::Crt::ScopedResource<AbstractShapeBase> AllocateInitialResponseFromPayload(
                 Aws::Crt::StringView stringView,
                 Aws::Crt::Allocator *allocator = Aws::Crt::g_allocator) const noexcept override;
@@ -4442,17 +3860,18 @@
             Aws::Crt::String GetOperationName() const noexcept override;
         };
 
-        class GetClientDeviceAuthTokenResult
-        {
-          public:
-            GetClientDeviceAuthTokenResult() noexcept {}
-            GetClientDeviceAuthTokenResult(TaggedResult &&taggedResult) noexcept
+        class SubscribeToValidateConfigurationUpdatesResult
+        {
+          public:
+            SubscribeToValidateConfigurationUpdatesResult() noexcept {}
+            SubscribeToValidateConfigurationUpdatesResult(TaggedResult &&taggedResult) noexcept
                 : m_taggedResult(std::move(taggedResult))
             {
             }
-            GetClientDeviceAuthTokenResponse *GetOperationResponse() const noexcept
-            {
-                return static_cast<GetClientDeviceAuthTokenResponse *>(m_taggedResult.GetOperationResponse());
+            SubscribeToValidateConfigurationUpdatesResponse *GetOperationResponse() const noexcept
+            {
+                return static_cast<SubscribeToValidateConfigurationUpdatesResponse *>(
+                    m_taggedResult.GetOperationResponse());
             }
             /**
              * @return true if the response is associated with an expected response;
@@ -4467,20 +3886,15 @@
             TaggedResult m_taggedResult;
         };
 
-        class GetClientDeviceAuthTokenOperation : public ClientOperation
-        {
-          public:
-            GetClientDeviceAuthTokenOperation(
+        class SubscribeToValidateConfigurationUpdatesOperation : public ClientOperation
+        {
+          public:
+            SubscribeToValidateConfigurationUpdatesOperation(
                 ClientConnection &connection,
-                const GetClientDeviceAuthTokenOperationContext &operationContext,
+                std::shared_ptr<SubscribeToValidateConfigurationUpdatesStreamHandler> streamHandler,
+                const SubscribeToValidateConfigurationUpdatesOperationContext &operationContext,
                 Aws::Crt::Allocator *allocator = Aws::Crt::g_allocator) noexcept;
             /**
-<<<<<<< HEAD
-             * Used to activate a stream for the `GetClientDeviceAuthTokenOperation`
-             * @param request The request used for the `GetClientDeviceAuthTokenOperation`
-             * @param onMessageFlushCallback An optional callback that is invoked when the request is flushed.
-             * @return An `RpcError` that can be used to check whether the stream was activated.
-=======
              * Used to activate a stream for the
              * `SubscribeToValidateConfigurationUpdatesOperation`
              * @param request The request used for the
@@ -4489,24 +3903,23 @@
              * request is flushed.
              * @return An `RpcError` that can be used to check whether the stream was
              * activated.
->>>>>>> 0ddf2b4b
              */
             std::future<RpcError> Activate(
-                const GetClientDeviceAuthTokenRequest &request,
+                const SubscribeToValidateConfigurationUpdatesRequest &request,
                 OnMessageFlushCallback onMessageFlushCallback = nullptr) noexcept;
             /**
              * Retrieve the result from activating the stream.
              */
-            std::future<GetClientDeviceAuthTokenResult> GetResult() noexcept;
-
-          protected:
-            Aws::Crt::String GetModelName() const noexcept override;
-        };
-
-        class PublishToTopicOperationContext : public OperationModelContext
-        {
-          public:
-            PublishToTopicOperationContext(const GreengrassCoreIpcServiceModel &serviceModel) noexcept;
+            std::future<SubscribeToValidateConfigurationUpdatesResult> GetResult() noexcept;
+
+          protected:
+            Aws::Crt::String GetModelName() const noexcept override;
+        };
+
+        class GetConfigurationOperationContext : public OperationModelContext
+        {
+          public:
+            GetConfigurationOperationContext(const GreengrassCoreIpcServiceModel &serviceModel) noexcept;
             Aws::Crt::ScopedResource<AbstractShapeBase> AllocateInitialResponseFromPayload(
                 Aws::Crt::StringView stringView,
                 Aws::Crt::Allocator *allocator = Aws::Crt::g_allocator) const noexcept override;
@@ -4519,14 +3932,14 @@
             Aws::Crt::String GetOperationName() const noexcept override;
         };
 
-        class PublishToTopicResult
-        {
-          public:
-            PublishToTopicResult() noexcept {}
-            PublishToTopicResult(TaggedResult &&taggedResult) noexcept : m_taggedResult(std::move(taggedResult)) {}
-            PublishToTopicResponse *GetOperationResponse() const noexcept
-            {
-                return static_cast<PublishToTopicResponse *>(m_taggedResult.GetOperationResponse());
+        class GetConfigurationResult
+        {
+          public:
+            GetConfigurationResult() noexcept {}
+            GetConfigurationResult(TaggedResult &&taggedResult) noexcept : m_taggedResult(std::move(taggedResult)) {}
+            GetConfigurationResponse *GetOperationResponse() const noexcept
+            {
+                return static_cast<GetConfigurationResponse *>(m_taggedResult.GetOperationResponse());
             }
             /**
              * @return true if the response is associated with an expected response;
@@ -4541,44 +3954,37 @@
             TaggedResult m_taggedResult;
         };
 
-        class PublishToTopicOperation : public ClientOperation
-        {
-          public:
-            PublishToTopicOperation(
+        class GetConfigurationOperation : public ClientOperation
+        {
+          public:
+            GetConfigurationOperation(
                 ClientConnection &connection,
-                const PublishToTopicOperationContext &operationContext,
+                const GetConfigurationOperationContext &operationContext,
                 Aws::Crt::Allocator *allocator = Aws::Crt::g_allocator) noexcept;
             /**
-<<<<<<< HEAD
-             * Used to activate a stream for the `PublishToTopicOperation`
-             * @param request The request used for the `PublishToTopicOperation`
-             * @param onMessageFlushCallback An optional callback that is invoked when the request is flushed.
-             * @return An `RpcError` that can be used to check whether the stream was activated.
-=======
              * Used to activate a stream for the `GetConfigurationOperation`
              * @param request The request used for the `GetConfigurationOperation`
              * @param onMessageFlushCallback An optional callback that is invoked when the
              * request is flushed.
              * @return An `RpcError` that can be used to check whether the stream was
              * activated.
->>>>>>> 0ddf2b4b
              */
             std::future<RpcError> Activate(
-                const PublishToTopicRequest &request,
+                const GetConfigurationRequest &request,
                 OnMessageFlushCallback onMessageFlushCallback = nullptr) noexcept;
             /**
              * Retrieve the result from activating the stream.
              */
-            std::future<PublishToTopicResult> GetResult() noexcept;
-
-          protected:
-            Aws::Crt::String GetModelName() const noexcept override;
-        };
-
-        class SubscribeToCertificateUpdatesStreamHandler : public StreamResponseHandler
-        {
-          public:
-            virtual void OnStreamEvent(CertificateUpdateEvent *response) { (void)response; }
+            std::future<GetConfigurationResult> GetResult() noexcept;
+
+          protected:
+            Aws::Crt::String GetModelName() const noexcept override;
+        };
+
+        class SubscribeToTopicStreamHandler : public StreamResponseHandler
+        {
+          public:
+            virtual void OnStreamEvent(SubscriptionResponseMessage *response) { (void)response; }
 
             /**
              * A callback that is invoked when an error occurs while parsing a message
@@ -4593,40 +3999,32 @@
             }
 
             /**
-<<<<<<< HEAD
-             * A callback that is invoked upon receiving an error of type `ServiceError`.
-=======
              * A callback that is invoked upon receiving an error of type
              * `InvalidArgumentsError`.
->>>>>>> 0ddf2b4b
              * @param operationError The error message being received.
              */
-            virtual bool OnStreamError(ServiceError *operationError)
+            virtual bool OnStreamError(InvalidArgumentsError *operationError)
             {
                 (void)operationError;
                 return true;
             }
 
             /**
-             * A callback that is invoked upon receiving an error of type `UnauthorizedError`.
+             * A callback that is invoked upon receiving an error of type `ServiceError`.
              * @param operationError The error message being received.
              */
-            virtual bool OnStreamError(UnauthorizedError *operationError)
+            virtual bool OnStreamError(ServiceError *operationError)
             {
                 (void)operationError;
                 return true;
             }
 
             /**
-<<<<<<< HEAD
-             * A callback that is invoked upon receiving an error of type `InvalidArgumentsError`.
-=======
              * A callback that is invoked upon receiving an error of type
              * `UnauthorizedError`.
->>>>>>> 0ddf2b4b
              * @param operationError The error message being received.
              */
-            virtual bool OnStreamError(InvalidArgumentsError *operationError)
+            virtual bool OnStreamError(UnauthorizedError *operationError)
             {
                 (void)operationError;
                 return true;
@@ -4656,10 +4054,10 @@
              */
             bool OnStreamError(Aws::Crt::ScopedResource<OperationError> error, RpcError rpcError) override;
         };
-        class SubscribeToCertificateUpdatesOperationContext : public OperationModelContext
-        {
-          public:
-            SubscribeToCertificateUpdatesOperationContext(const GreengrassCoreIpcServiceModel &serviceModel) noexcept;
+        class SubscribeToTopicOperationContext : public OperationModelContext
+        {
+          public:
+            SubscribeToTopicOperationContext(const GreengrassCoreIpcServiceModel &serviceModel) noexcept;
             Aws::Crt::ScopedResource<AbstractShapeBase> AllocateInitialResponseFromPayload(
                 Aws::Crt::StringView stringView,
                 Aws::Crt::Allocator *allocator = Aws::Crt::g_allocator) const noexcept override;
@@ -4672,17 +4070,14 @@
             Aws::Crt::String GetOperationName() const noexcept override;
         };
 
-        class SubscribeToCertificateUpdatesResult
-        {
-          public:
-            SubscribeToCertificateUpdatesResult() noexcept {}
-            SubscribeToCertificateUpdatesResult(TaggedResult &&taggedResult) noexcept
-                : m_taggedResult(std::move(taggedResult))
-            {
-            }
-            SubscribeToCertificateUpdatesResponse *GetOperationResponse() const noexcept
-            {
-                return static_cast<SubscribeToCertificateUpdatesResponse *>(m_taggedResult.GetOperationResponse());
+        class SubscribeToTopicResult
+        {
+          public:
+            SubscribeToTopicResult() noexcept {}
+            SubscribeToTopicResult(TaggedResult &&taggedResult) noexcept : m_taggedResult(std::move(taggedResult)) {}
+            SubscribeToTopicResponse *GetOperationResponse() const noexcept
+            {
+                return static_cast<SubscribeToTopicResponse *>(m_taggedResult.GetOperationResponse());
             }
             /**
              * @return true if the response is associated with an expected response;
@@ -4697,45 +4092,38 @@
             TaggedResult m_taggedResult;
         };
 
-        class SubscribeToCertificateUpdatesOperation : public ClientOperation
-        {
-          public:
-            SubscribeToCertificateUpdatesOperation(
+        class SubscribeToTopicOperation : public ClientOperation
+        {
+          public:
+            SubscribeToTopicOperation(
                 ClientConnection &connection,
-                std::shared_ptr<SubscribeToCertificateUpdatesStreamHandler> streamHandler,
-                const SubscribeToCertificateUpdatesOperationContext &operationContext,
+                std::shared_ptr<SubscribeToTopicStreamHandler> streamHandler,
+                const SubscribeToTopicOperationContext &operationContext,
                 Aws::Crt::Allocator *allocator = Aws::Crt::g_allocator) noexcept;
             /**
-<<<<<<< HEAD
-             * Used to activate a stream for the `SubscribeToCertificateUpdatesOperation`
-             * @param request The request used for the `SubscribeToCertificateUpdatesOperation`
-             * @param onMessageFlushCallback An optional callback that is invoked when the request is flushed.
-             * @return An `RpcError` that can be used to check whether the stream was activated.
-=======
              * Used to activate a stream for the `SubscribeToTopicOperation`
              * @param request The request used for the `SubscribeToTopicOperation`
              * @param onMessageFlushCallback An optional callback that is invoked when the
              * request is flushed.
              * @return An `RpcError` that can be used to check whether the stream was
              * activated.
->>>>>>> 0ddf2b4b
              */
             std::future<RpcError> Activate(
-                const SubscribeToCertificateUpdatesRequest &request,
+                const SubscribeToTopicRequest &request,
                 OnMessageFlushCallback onMessageFlushCallback = nullptr) noexcept;
             /**
              * Retrieve the result from activating the stream.
              */
-            std::future<SubscribeToCertificateUpdatesResult> GetResult() noexcept;
-
-          protected:
-            Aws::Crt::String GetModelName() const noexcept override;
-        };
-
-        class VerifyClientDeviceIdentityOperationContext : public OperationModelContext
-        {
-          public:
-            VerifyClientDeviceIdentityOperationContext(const GreengrassCoreIpcServiceModel &serviceModel) noexcept;
+            std::future<SubscribeToTopicResult> GetResult() noexcept;
+
+          protected:
+            Aws::Crt::String GetModelName() const noexcept override;
+        };
+
+        class GetComponentDetailsOperationContext : public OperationModelContext
+        {
+          public:
+            GetComponentDetailsOperationContext(const GreengrassCoreIpcServiceModel &serviceModel) noexcept;
             Aws::Crt::ScopedResource<AbstractShapeBase> AllocateInitialResponseFromPayload(
                 Aws::Crt::StringView stringView,
                 Aws::Crt::Allocator *allocator = Aws::Crt::g_allocator) const noexcept override;
@@ -4748,17 +4136,14 @@
             Aws::Crt::String GetOperationName() const noexcept override;
         };
 
-        class VerifyClientDeviceIdentityResult
-        {
-          public:
-            VerifyClientDeviceIdentityResult() noexcept {}
-            VerifyClientDeviceIdentityResult(TaggedResult &&taggedResult) noexcept
-                : m_taggedResult(std::move(taggedResult))
-            {
-            }
-            VerifyClientDeviceIdentityResponse *GetOperationResponse() const noexcept
-            {
-                return static_cast<VerifyClientDeviceIdentityResponse *>(m_taggedResult.GetOperationResponse());
+        class GetComponentDetailsResult
+        {
+          public:
+            GetComponentDetailsResult() noexcept {}
+            GetComponentDetailsResult(TaggedResult &&taggedResult) noexcept : m_taggedResult(std::move(taggedResult)) {}
+            GetComponentDetailsResponse *GetOperationResponse() const noexcept
+            {
+                return static_cast<GetComponentDetailsResponse *>(m_taggedResult.GetOperationResponse());
             }
             /**
              * @return true if the response is associated with an expected response;
@@ -4773,44 +4158,37 @@
             TaggedResult m_taggedResult;
         };
 
-        class VerifyClientDeviceIdentityOperation : public ClientOperation
-        {
-          public:
-            VerifyClientDeviceIdentityOperation(
+        class GetComponentDetailsOperation : public ClientOperation
+        {
+          public:
+            GetComponentDetailsOperation(
                 ClientConnection &connection,
-                const VerifyClientDeviceIdentityOperationContext &operationContext,
+                const GetComponentDetailsOperationContext &operationContext,
                 Aws::Crt::Allocator *allocator = Aws::Crt::g_allocator) noexcept;
             /**
-<<<<<<< HEAD
-             * Used to activate a stream for the `VerifyClientDeviceIdentityOperation`
-             * @param request The request used for the `VerifyClientDeviceIdentityOperation`
-             * @param onMessageFlushCallback An optional callback that is invoked when the request is flushed.
-             * @return An `RpcError` that can be used to check whether the stream was activated.
-=======
              * Used to activate a stream for the `GetComponentDetailsOperation`
              * @param request The request used for the `GetComponentDetailsOperation`
              * @param onMessageFlushCallback An optional callback that is invoked when the
              * request is flushed.
              * @return An `RpcError` that can be used to check whether the stream was
              * activated.
->>>>>>> 0ddf2b4b
              */
             std::future<RpcError> Activate(
-                const VerifyClientDeviceIdentityRequest &request,
+                const GetComponentDetailsRequest &request,
                 OnMessageFlushCallback onMessageFlushCallback = nullptr) noexcept;
             /**
              * Retrieve the result from activating the stream.
              */
-            std::future<VerifyClientDeviceIdentityResult> GetResult() noexcept;
-
-          protected:
-            Aws::Crt::String GetModelName() const noexcept override;
-        };
-
-        class AuthorizeClientDeviceActionOperationContext : public OperationModelContext
-        {
-          public:
-            AuthorizeClientDeviceActionOperationContext(const GreengrassCoreIpcServiceModel &serviceModel) noexcept;
+            std::future<GetComponentDetailsResult> GetResult() noexcept;
+
+          protected:
+            Aws::Crt::String GetModelName() const noexcept override;
+        };
+
+        class GetClientDeviceAuthTokenOperationContext : public OperationModelContext
+        {
+          public:
+            GetClientDeviceAuthTokenOperationContext(const GreengrassCoreIpcServiceModel &serviceModel) noexcept;
             Aws::Crt::ScopedResource<AbstractShapeBase> AllocateInitialResponseFromPayload(
                 Aws::Crt::StringView stringView,
                 Aws::Crt::Allocator *allocator = Aws::Crt::g_allocator) const noexcept override;
@@ -4823,17 +4201,17 @@
             Aws::Crt::String GetOperationName() const noexcept override;
         };
 
-        class AuthorizeClientDeviceActionResult
-        {
-          public:
-            AuthorizeClientDeviceActionResult() noexcept {}
-            AuthorizeClientDeviceActionResult(TaggedResult &&taggedResult) noexcept
+        class GetClientDeviceAuthTokenResult
+        {
+          public:
+            GetClientDeviceAuthTokenResult() noexcept {}
+            GetClientDeviceAuthTokenResult(TaggedResult &&taggedResult) noexcept
                 : m_taggedResult(std::move(taggedResult))
             {
             }
-            AuthorizeClientDeviceActionResponse *GetOperationResponse() const noexcept
-            {
-                return static_cast<AuthorizeClientDeviceActionResponse *>(m_taggedResult.GetOperationResponse());
+            GetClientDeviceAuthTokenResponse *GetOperationResponse() const noexcept
+            {
+                return static_cast<GetClientDeviceAuthTokenResponse *>(m_taggedResult.GetOperationResponse());
             }
             /**
              * @return true if the response is associated with an expected response;
@@ -4848,27 +4226,349 @@
             TaggedResult m_taggedResult;
         };
 
-        class AuthorizeClientDeviceActionOperation : public ClientOperation
-        {
-          public:
-            AuthorizeClientDeviceActionOperation(
+        class GetClientDeviceAuthTokenOperation : public ClientOperation
+        {
+          public:
+            GetClientDeviceAuthTokenOperation(
                 ClientConnection &connection,
-                const AuthorizeClientDeviceActionOperationContext &operationContext,
+                const GetClientDeviceAuthTokenOperationContext &operationContext,
                 Aws::Crt::Allocator *allocator = Aws::Crt::g_allocator) noexcept;
             /**
-<<<<<<< HEAD
-             * Used to activate a stream for the `AuthorizeClientDeviceActionOperation`
-             * @param request The request used for the `AuthorizeClientDeviceActionOperation`
+             * Used to activate a stream for the `GetClientDeviceAuthTokenOperation`
+             * @param request The request used for the `GetClientDeviceAuthTokenOperation`
              * @param onMessageFlushCallback An optional callback that is invoked when the request is flushed.
              * @return An `RpcError` that can be used to check whether the stream was activated.
-=======
+             */
+            std::future<RpcError> Activate(
+                const GetClientDeviceAuthTokenRequest &request,
+                OnMessageFlushCallback onMessageFlushCallback = nullptr) noexcept;
+            /**
+             * Retrieve the result from activating the stream.
+             */
+            std::future<GetClientDeviceAuthTokenResult> GetResult() noexcept;
+
+          protected:
+            Aws::Crt::String GetModelName() const noexcept override;
+        };
+
+        class PublishToTopicOperationContext : public OperationModelContext
+        {
+          public:
+            PublishToTopicOperationContext(const GreengrassCoreIpcServiceModel &serviceModel) noexcept;
+            Aws::Crt::ScopedResource<AbstractShapeBase> AllocateInitialResponseFromPayload(
+                Aws::Crt::StringView stringView,
+                Aws::Crt::Allocator *allocator = Aws::Crt::g_allocator) const noexcept override;
+            Aws::Crt::ScopedResource<AbstractShapeBase> AllocateStreamingResponseFromPayload(
+                Aws::Crt::StringView stringView,
+                Aws::Crt::Allocator *allocator = Aws::Crt::g_allocator) const noexcept override;
+            Aws::Crt::String GetRequestModelName() const noexcept override;
+            Aws::Crt::String GetInitialResponseModelName() const noexcept override;
+            Aws::Crt::Optional<Aws::Crt::String> GetStreamingResponseModelName() const noexcept override;
+            Aws::Crt::String GetOperationName() const noexcept override;
+        };
+
+        class PublishToTopicResult
+        {
+          public:
+            PublishToTopicResult() noexcept {}
+            PublishToTopicResult(TaggedResult &&taggedResult) noexcept : m_taggedResult(std::move(taggedResult)) {}
+            PublishToTopicResponse *GetOperationResponse() const noexcept
+            {
+                return static_cast<PublishToTopicResponse *>(m_taggedResult.GetOperationResponse());
+            }
+            /**
+             * @return true if the response is associated with an expected response;
+             * false if the response is associated with an error.
+             */
+            operator bool() const noexcept { return m_taggedResult == true; }
+            OperationError *GetOperationError() const noexcept { return m_taggedResult.GetOperationError(); }
+            RpcError GetRpcError() const noexcept { return m_taggedResult.GetRpcError(); }
+            ResultType GetResultType() const noexcept { return m_taggedResult.GetResultType(); }
+
+          private:
+            TaggedResult m_taggedResult;
+        };
+
+        class PublishToTopicOperation : public ClientOperation
+        {
+          public:
+            PublishToTopicOperation(
+                ClientConnection &connection,
+                const PublishToTopicOperationContext &operationContext,
+                Aws::Crt::Allocator *allocator = Aws::Crt::g_allocator) noexcept;
+            /**
              * Used to activate a stream for the `PublishToTopicOperation`
              * @param request The request used for the `PublishToTopicOperation`
              * @param onMessageFlushCallback An optional callback that is invoked when the
              * request is flushed.
              * @return An `RpcError` that can be used to check whether the stream was
              * activated.
->>>>>>> 0ddf2b4b
+             */
+            std::future<RpcError> Activate(
+                const PublishToTopicRequest &request,
+                OnMessageFlushCallback onMessageFlushCallback = nullptr) noexcept;
+            /**
+             * Retrieve the result from activating the stream.
+             */
+            std::future<PublishToTopicResult> GetResult() noexcept;
+
+          protected:
+            Aws::Crt::String GetModelName() const noexcept override;
+        };
+
+        class SubscribeToCertificateUpdatesStreamHandler : public StreamResponseHandler
+        {
+          public:
+            virtual void OnStreamEvent(CertificateUpdateEvent *response) { (void)response; }
+
+            /**
+             * A callback that is invoked when an error occurs while parsing a message from the stream.
+             * @param rpcError The RPC error containing the status and possibly a CRT error.
+             */
+            virtual bool OnStreamError(RpcError rpcError)
+            {
+                (void)rpcError;
+                return true;
+            }
+
+            /**
+             * A callback that is invoked upon receiving an error of type `ServiceError`.
+             * @param operationError The error message being received.
+             */
+            virtual bool OnStreamError(ServiceError *operationError)
+            {
+                (void)operationError;
+                return true;
+            }
+
+            /**
+             * A callback that is invoked upon receiving an error of type `UnauthorizedError`.
+             * @param operationError The error message being received.
+             */
+            virtual bool OnStreamError(UnauthorizedError *operationError)
+            {
+                (void)operationError;
+                return true;
+            }
+
+            /**
+             * A callback that is invoked upon receiving an error of type `InvalidArgumentsError`.
+             * @param operationError The error message being received.
+             */
+            virtual bool OnStreamError(InvalidArgumentsError *operationError)
+            {
+                (void)operationError;
+                return true;
+            }
+
+            /**
+             * A callback that is invoked upon receiving ANY error response from the server.
+             * @param operationError The error message being received.
+             */
+            virtual bool OnStreamError(OperationError *operationError)
+            {
+                (void)operationError;
+                return true;
+            }
+
+          private:
+            /**
+             * Invoked when a message is received on this continuation.
+             */
+            void OnStreamEvent(Aws::Crt::ScopedResource<AbstractShapeBase> response) override;
+            /**
+             * Invoked when a message is received on this continuation but results in an error.
+             *
+             * This callback can return true so that the stream is closed afterwards.
+             */
+            bool OnStreamError(Aws::Crt::ScopedResource<OperationError> error, RpcError rpcError) override;
+        };
+        class SubscribeToCertificateUpdatesOperationContext : public OperationModelContext
+        {
+          public:
+            SubscribeToCertificateUpdatesOperationContext(const GreengrassCoreIpcServiceModel &serviceModel) noexcept;
+            Aws::Crt::ScopedResource<AbstractShapeBase> AllocateInitialResponseFromPayload(
+                Aws::Crt::StringView stringView,
+                Aws::Crt::Allocator *allocator = Aws::Crt::g_allocator) const noexcept override;
+            Aws::Crt::ScopedResource<AbstractShapeBase> AllocateStreamingResponseFromPayload(
+                Aws::Crt::StringView stringView,
+                Aws::Crt::Allocator *allocator = Aws::Crt::g_allocator) const noexcept override;
+            Aws::Crt::String GetRequestModelName() const noexcept override;
+            Aws::Crt::String GetInitialResponseModelName() const noexcept override;
+            Aws::Crt::Optional<Aws::Crt::String> GetStreamingResponseModelName() const noexcept override;
+            Aws::Crt::String GetOperationName() const noexcept override;
+        };
+
+        class SubscribeToCertificateUpdatesResult
+        {
+          public:
+            SubscribeToCertificateUpdatesResult() noexcept {}
+            SubscribeToCertificateUpdatesResult(TaggedResult &&taggedResult) noexcept
+                : m_taggedResult(std::move(taggedResult))
+            {
+            }
+            SubscribeToCertificateUpdatesResponse *GetOperationResponse() const noexcept
+            {
+                return static_cast<SubscribeToCertificateUpdatesResponse *>(m_taggedResult.GetOperationResponse());
+            }
+            /**
+             * @return true if the response is associated with an expected response;
+             * false if the response is associated with an error.
+             */
+            operator bool() const noexcept { return m_taggedResult == true; }
+            OperationError *GetOperationError() const noexcept { return m_taggedResult.GetOperationError(); }
+            RpcError GetRpcError() const noexcept { return m_taggedResult.GetRpcError(); }
+            ResultType GetResultType() const noexcept { return m_taggedResult.GetResultType(); }
+
+          private:
+            TaggedResult m_taggedResult;
+        };
+
+        class SubscribeToCertificateUpdatesOperation : public ClientOperation
+        {
+          public:
+            SubscribeToCertificateUpdatesOperation(
+                ClientConnection &connection,
+                std::shared_ptr<SubscribeToCertificateUpdatesStreamHandler> streamHandler,
+                const SubscribeToCertificateUpdatesOperationContext &operationContext,
+                Aws::Crt::Allocator *allocator = Aws::Crt::g_allocator) noexcept;
+            /**
+             * Used to activate a stream for the `SubscribeToCertificateUpdatesOperation`
+             * @param request The request used for the `SubscribeToCertificateUpdatesOperation`
+             * @param onMessageFlushCallback An optional callback that is invoked when the request is flushed.
+             * @return An `RpcError` that can be used to check whether the stream was activated.
+             */
+            std::future<RpcError> Activate(
+                const SubscribeToCertificateUpdatesRequest &request,
+                OnMessageFlushCallback onMessageFlushCallback = nullptr) noexcept;
+            /**
+             * Retrieve the result from activating the stream.
+             */
+            std::future<SubscribeToCertificateUpdatesResult> GetResult() noexcept;
+
+          protected:
+            Aws::Crt::String GetModelName() const noexcept override;
+        };
+
+        class VerifyClientDeviceIdentityOperationContext : public OperationModelContext
+        {
+          public:
+            VerifyClientDeviceIdentityOperationContext(const GreengrassCoreIpcServiceModel &serviceModel) noexcept;
+            Aws::Crt::ScopedResource<AbstractShapeBase> AllocateInitialResponseFromPayload(
+                Aws::Crt::StringView stringView,
+                Aws::Crt::Allocator *allocator = Aws::Crt::g_allocator) const noexcept override;
+            Aws::Crt::ScopedResource<AbstractShapeBase> AllocateStreamingResponseFromPayload(
+                Aws::Crt::StringView stringView,
+                Aws::Crt::Allocator *allocator = Aws::Crt::g_allocator) const noexcept override;
+            Aws::Crt::String GetRequestModelName() const noexcept override;
+            Aws::Crt::String GetInitialResponseModelName() const noexcept override;
+            Aws::Crt::Optional<Aws::Crt::String> GetStreamingResponseModelName() const noexcept override;
+            Aws::Crt::String GetOperationName() const noexcept override;
+        };
+
+        class VerifyClientDeviceIdentityResult
+        {
+          public:
+            VerifyClientDeviceIdentityResult() noexcept {}
+            VerifyClientDeviceIdentityResult(TaggedResult &&taggedResult) noexcept
+                : m_taggedResult(std::move(taggedResult))
+            {
+            }
+            VerifyClientDeviceIdentityResponse *GetOperationResponse() const noexcept
+            {
+                return static_cast<VerifyClientDeviceIdentityResponse *>(m_taggedResult.GetOperationResponse());
+            }
+            /**
+             * @return true if the response is associated with an expected response;
+             * false if the response is associated with an error.
+             */
+            operator bool() const noexcept { return m_taggedResult == true; }
+            OperationError *GetOperationError() const noexcept { return m_taggedResult.GetOperationError(); }
+            RpcError GetRpcError() const noexcept { return m_taggedResult.GetRpcError(); }
+            ResultType GetResultType() const noexcept { return m_taggedResult.GetResultType(); }
+
+          private:
+            TaggedResult m_taggedResult;
+        };
+
+        class VerifyClientDeviceIdentityOperation : public ClientOperation
+        {
+          public:
+            VerifyClientDeviceIdentityOperation(
+                ClientConnection &connection,
+                const VerifyClientDeviceIdentityOperationContext &operationContext,
+                Aws::Crt::Allocator *allocator = Aws::Crt::g_allocator) noexcept;
+            /**
+             * Used to activate a stream for the `VerifyClientDeviceIdentityOperation`
+             * @param request The request used for the `VerifyClientDeviceIdentityOperation`
+             * @param onMessageFlushCallback An optional callback that is invoked when the request is flushed.
+             * @return An `RpcError` that can be used to check whether the stream was activated.
+             */
+            std::future<RpcError> Activate(
+                const VerifyClientDeviceIdentityRequest &request,
+                OnMessageFlushCallback onMessageFlushCallback = nullptr) noexcept;
+            /**
+             * Retrieve the result from activating the stream.
+             */
+            std::future<VerifyClientDeviceIdentityResult> GetResult() noexcept;
+
+          protected:
+            Aws::Crt::String GetModelName() const noexcept override;
+        };
+
+        class AuthorizeClientDeviceActionOperationContext : public OperationModelContext
+        {
+          public:
+            AuthorizeClientDeviceActionOperationContext(const GreengrassCoreIpcServiceModel &serviceModel) noexcept;
+            Aws::Crt::ScopedResource<AbstractShapeBase> AllocateInitialResponseFromPayload(
+                Aws::Crt::StringView stringView,
+                Aws::Crt::Allocator *allocator = Aws::Crt::g_allocator) const noexcept override;
+            Aws::Crt::ScopedResource<AbstractShapeBase> AllocateStreamingResponseFromPayload(
+                Aws::Crt::StringView stringView,
+                Aws::Crt::Allocator *allocator = Aws::Crt::g_allocator) const noexcept override;
+            Aws::Crt::String GetRequestModelName() const noexcept override;
+            Aws::Crt::String GetInitialResponseModelName() const noexcept override;
+            Aws::Crt::Optional<Aws::Crt::String> GetStreamingResponseModelName() const noexcept override;
+            Aws::Crt::String GetOperationName() const noexcept override;
+        };
+
+        class AuthorizeClientDeviceActionResult
+        {
+          public:
+            AuthorizeClientDeviceActionResult() noexcept {}
+            AuthorizeClientDeviceActionResult(TaggedResult &&taggedResult) noexcept
+                : m_taggedResult(std::move(taggedResult))
+            {
+            }
+            AuthorizeClientDeviceActionResponse *GetOperationResponse() const noexcept
+            {
+                return static_cast<AuthorizeClientDeviceActionResponse *>(m_taggedResult.GetOperationResponse());
+            }
+            /**
+             * @return true if the response is associated with an expected response;
+             * false if the response is associated with an error.
+             */
+            operator bool() const noexcept { return m_taggedResult == true; }
+            OperationError *GetOperationError() const noexcept { return m_taggedResult.GetOperationError(); }
+            RpcError GetRpcError() const noexcept { return m_taggedResult.GetRpcError(); }
+            ResultType GetResultType() const noexcept { return m_taggedResult.GetResultType(); }
+
+          private:
+            TaggedResult m_taggedResult;
+        };
+
+        class AuthorizeClientDeviceActionOperation : public ClientOperation
+        {
+          public:
+            AuthorizeClientDeviceActionOperation(
+                ClientConnection &connection,
+                const AuthorizeClientDeviceActionOperationContext &operationContext,
+                Aws::Crt::Allocator *allocator = Aws::Crt::g_allocator) noexcept;
+            /**
+             * Used to activate a stream for the `AuthorizeClientDeviceActionOperation`
+             * @param request The request used for the `AuthorizeClientDeviceActionOperation`
+             * @param onMessageFlushCallback An optional callback that is invoked when the request is flushed.
+             * @return An `RpcError` that can be used to check whether the stream was activated.
              */
             std::future<RpcError> Activate(
                 const AuthorizeClientDeviceActionRequest &request,
@@ -5989,15 +5689,8 @@
             /**
              * Used to activate a stream for the `PauseComponentOperation`
              * @param request The request used for the `PauseComponentOperation`
-<<<<<<< HEAD
              * @param onMessageFlushCallback An optional callback that is invoked when the request is flushed.
              * @return An `RpcError` that can be used to check whether the stream was activated.
-=======
-             * @param onMessageFlushCallback An optional callback that is invoked when the
-             * request is flushed.
-             * @return An `RpcError` that can be used to check whether the stream was
-             * activated.
->>>>>>> 0ddf2b4b
              */
             std::future<RpcError> Activate(
                 const PauseComponentRequest &request,

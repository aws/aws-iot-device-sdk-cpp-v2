/**
 * Copyright Amazon.com, Inc. or its affiliates. All Rights Reserved.
 * SPDX-License-Identifier: Apache-2.0.
 */

#include <aws/common/environment.h>
#include <aws/crt/Api.h>
#include <aws/crt/JsonObject.h>
#include <aws/crt/Types.h>
#include <aws/crt/UUID.h>
#include <aws/crt/mqtt/Mqtt5Packets.h>
#include <aws/iot/MqttRequestResponseClient.h>
#include <aws/testing/aws_test_harness.h>

#include <aws/iotjobs/IotJobsClientV2.h>

#include <utility>

AWS_STATIC_STRING_FROM_LITERAL(s_rrEnvVariableHost, "AWS_TEST_MQTT5_IOT_CORE_HOST");
AWS_STATIC_STRING_FROM_LITERAL(s_rrEnvVariableCertificatePath, "AWS_TEST_MQTT5_IOT_CORE_RSA_CERT");
AWS_STATIC_STRING_FROM_LITERAL(s_rrEnvVariablePrivateKeyPath, "AWS_TEST_MQTT5_IOT_CORE_RSA_KEY");

static std::shared_ptr<Aws::Crt::Mqtt5::Mqtt5Client> s_createProtocolClient5(Aws::Crt::Allocator *allocator)
{
    std::shared_ptr<Aws::Crt::Mqtt5::Mqtt5Client> client = nullptr;

    struct aws_string *host = NULL;
    struct aws_string *certificatePath = NULL;
    struct aws_string *privateKeyPath = NULL;

    if (aws_get_environment_value(allocator, s_rrEnvVariableHost, &host) || host == nullptr)
    {
        goto done;
    }

    if (aws_get_environment_value(allocator, s_rrEnvVariableCertificatePath, &certificatePath) ||
        certificatePath == nullptr)
    {
        goto done;
    }

    if (aws_get_environment_value(allocator, s_rrEnvVariablePrivateKeyPath, &privateKeyPath) ||
        privateKeyPath == nullptr)
    {
        goto done;
    }

    {
        std::mutex lock;
        std::condition_variable signal;
        bool connected = false;

        Aws::Crt::Io::TlsContextOptions tlsCtxOptions = Aws::Crt::Io::TlsContextOptions::InitClientWithMtls(
            aws_string_c_str(certificatePath), aws_string_c_str(privateKeyPath), allocator);
        Aws::Crt::Io::TlsContext tlsContext(tlsCtxOptions, Aws::Crt::Io::TlsMode::CLIENT, allocator);

        Aws::Crt::Mqtt5::Mqtt5ClientOptions mqtt5Options(allocator);
        mqtt5Options.WithHostName(Aws::Crt::String(aws_string_c_str(host)));
        mqtt5Options.WithPort(8883);
        mqtt5Options.WithTlsConnectionOptions(tlsContext.NewConnectionOptions());
        
        mqtt5Options.WithClientConnectionSuccessCallback(
            [&lock, &signal, &connected](const Aws::Crt::Mqtt5::OnConnectionSuccessEventData &)
            {
                {
                    std::lock_guard<std::mutex> guard(lock);
                    connected = true;
                }
                signal.notify_all();
            });

        client = Aws::Crt::Mqtt5::Mqtt5Client::NewMqtt5Client(mqtt5Options, allocator);
        client->Start();

        std::unique_lock<std::mutex> waitLock(lock);
        signal.wait(waitLock, [&connected]() { return connected; });
    }

done:

    aws_string_destroy(host);
    aws_string_destroy(certificatePath);
    aws_string_destroy(privateKeyPath);

    return client;
}

static std::shared_ptr<Aws::Crt::Mqtt::MqttConnection> s_createProtocolClient311(Aws::Crt::Allocator *allocator)
{
    std::shared_ptr<Aws::Crt::Mqtt::MqttConnection> connection = nullptr;

    struct aws_string *host = NULL;
    struct aws_string *certificatePath = NULL;
    struct aws_string *privateKeyPath = NULL;

    if (aws_get_environment_value(allocator, s_rrEnvVariableHost, &host) || host == nullptr)
    {
        goto done;
    }

    if (aws_get_environment_value(allocator, s_rrEnvVariableCertificatePath, &certificatePath) ||
        certificatePath == nullptr)
    {
        goto done;
    }

    if (aws_get_environment_value(allocator, s_rrEnvVariablePrivateKeyPath, &privateKeyPath) ||
        privateKeyPath == nullptr)
    {
        goto done;
    }

    {
        std::mutex lock;
        std::condition_variable signal;
        bool connected = false;

        Aws::Crt::Io::TlsContextOptions tlsCtxOptions = Aws::Crt::Io::TlsContextOptions::InitClientWithMtls(
            aws_string_c_str(certificatePath), aws_string_c_str(privateKeyPath), allocator);
        Aws::Crt::Io::TlsContext tlsContext(tlsCtxOptions, Aws::Crt::Io::TlsMode::CLIENT, allocator);

        Aws::Crt::Io::SocketOptions socketOptions;
        socketOptions.SetConnectTimeoutMs(3000);

        Aws::Crt::Mqtt::MqttClient client;
        connection = client.NewConnection(aws_string_c_str(host), 8883, socketOptions, tlsContext, false);

        connection->OnConnectionSuccess =
<<<<<<< HEAD
            [&connected, &lock, &signal](Aws::Crt::Mqtt::MqttConnection &, Aws::Crt::Mqtt::OnConnectionSuccessData *)
=======
            [&connected, &lock, &signal](
                Aws::Crt::Mqtt::MqttConnection &, Aws::Crt::Mqtt::OnConnectionSuccessData *)
>>>>>>> 0e9dc45e
        {
            {
                std::lock_guard<std::mutex> guard(lock);
                connected = true;
            }
            signal.notify_all();
        };

        auto uuid = Aws::Crt::UUID().ToString();
        connection->Connect(uuid.c_str(), true, 30, 15000, 5000);

        std::unique_lock<std::mutex> waitLock(lock);
        signal.wait(waitLock, [&connected]() { return connected; });
    }

done:

    aws_string_destroy(host);
    aws_string_destroy(certificatePath);
    aws_string_destroy(privateKeyPath);

    return connection;
}

template <typename R> class ResultWaiter
{
  public:
    ResultWaiter() = default;

    void ApplyResult(R &&result)
    {
        {
            std::lock_guard<std::mutex> guard(m_lock);

            if (m_result.has_value())
            {
                return;
            }

            m_result = std::move(result);
        }

        m_signal.notify_all();
    }

    const R &GetResult()
    {
        {
            std::unique_lock<std::mutex> guard(m_lock);
            m_signal.wait(guard, [this]() { return this->m_result.has_value(); });
        }

        return m_result.value();
    }

  private:
    std::mutex m_lock;
    std::condition_variable m_signal;

    Aws::Crt::Optional<R> m_result;
};

static std::shared_ptr<Aws::Iotjobs::IClientV2> s_createJobsClient5(
    std::shared_ptr<Aws::Crt::Mqtt5::Mqtt5Client> protocolClient,
    Aws::Crt::Allocator *allocator)
{
    if (!protocolClient)
    {
        return nullptr;
    }

    Aws::Iot::RequestResponse::RequestResponseClientOptions serviceClientOptions;

    serviceClientOptions.WithMaxRequestResponseSubscriptions(4);
    serviceClientOptions.WithMaxStreamingSubscriptions(2);
    serviceClientOptions.WithOperationTimeoutInSeconds(5);

    return Aws::Iotjobs::NewClientFrom5(*protocolClient, serviceClientOptions, allocator);
}

static std::shared_ptr<Aws::Iotjobs::IClientV2> s_createJobsClient311(
    std::shared_ptr<Aws::Crt::Mqtt::MqttConnection> protocolClient,
    Aws::Crt::Allocator *allocator)
{
    if (!protocolClient)
    {
        return nullptr;
    }

    Aws::Iot::RequestResponse::RequestResponseClientOptions serviceClientOptions;

    serviceClientOptions.WithMaxRequestResponseSubscriptions(4);
    serviceClientOptions.WithMaxStreamingSubscriptions(2);
    serviceClientOptions.WithOperationTimeoutInSeconds(5);

    return Aws::Iotjobs::NewClientFrom311(*protocolClient, serviceClientOptions, allocator);
}

static int s_JobsV2ClientCreateDestroy5(Aws::Crt::Allocator *allocator, void *)
{
    {
        Aws::Crt::ApiHandle handle;

        auto protocolClient = s_createProtocolClient5(allocator);
        auto shadowClient = s_createJobsClient5(protocolClient, allocator);
        if (!shadowClient)
        {
            return AWS_OP_SKIP;
        }
    }

    return AWS_OP_SUCCESS;
}
AWS_TEST_CASE(JobsV2ClientCreateDestroy5, s_JobsV2ClientCreateDestroy5)

static int s_JobsV2ClientCreateDestroy311(Aws::Crt::Allocator *allocator, void *)
{
    {
        Aws::Crt::ApiHandle handle;

        auto protocolClient = s_createProtocolClient311(allocator);
        auto shadowClient = s_createJobsClient311(protocolClient, allocator);
        if (!shadowClient)
        {
            return AWS_OP_SKIP;
        }
    }

    return AWS_OP_SUCCESS;
}
AWS_TEST_CASE(JobsV2ClientCreateDestroy311, s_JobsV2ClientCreateDestroy311)<|MERGE_RESOLUTION|>--- conflicted
+++ resolved
@@ -58,7 +58,7 @@
         mqtt5Options.WithHostName(Aws::Crt::String(aws_string_c_str(host)));
         mqtt5Options.WithPort(8883);
         mqtt5Options.WithTlsConnectionOptions(tlsContext.NewConnectionOptions());
-        
+
         mqtt5Options.WithClientConnectionSuccessCallback(
             [&lock, &signal, &connected](const Aws::Crt::Mqtt5::OnConnectionSuccessEventData &)
             {
@@ -126,12 +126,7 @@
         connection = client.NewConnection(aws_string_c_str(host), 8883, socketOptions, tlsContext, false);
 
         connection->OnConnectionSuccess =
-<<<<<<< HEAD
             [&connected, &lock, &signal](Aws::Crt::Mqtt::MqttConnection &, Aws::Crt::Mqtt::OnConnectionSuccessData *)
-=======
-            [&connected, &lock, &signal](
-                Aws::Crt::Mqtt::MqttConnection &, Aws::Crt::Mqtt::OnConnectionSuccessData *)
->>>>>>> 0e9dc45e
         {
             {
                 std::lock_guard<std::mutex> guard(lock);

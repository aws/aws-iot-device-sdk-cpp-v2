--- conflicted
+++ resolved
@@ -77,10 +77,6 @@
                 Crt::Allocator *allocator = Crt::g_allocator) noexcept;
 
             Crt::String GetHeaderName() const noexcept;
-<<<<<<< HEAD
-=======
-
->>>>>>> f7318165
             bool GetValueAsString(Crt::String &) const noexcept;
 
             const struct aws_event_stream_header_value_pair *GetUnderlyingHandle() const;
@@ -213,10 +209,6 @@
         {
           public:
             virtual ~ConnectionLifecycleHandler() noexcept = default;
-<<<<<<< HEAD
-=======
-
->>>>>>> f7318165
             /**
              * This callback is only invoked upon receiving a CONNECT_ACK with the
              * CONNECTION_ACCEPTED flag set by the server. Therefore, once this callback
@@ -316,14 +308,12 @@
                 Crt::Allocator *allocator) noexcept;
             ~ClientContinuation() noexcept;
 
-<<<<<<< HEAD
             ClientContinuation(const ClientContinuation &other) = default;
             ClientContinuation(ClientContinuation &&other) noexcept = default;
 
             ClientContinuation &operator=(const ClientContinuation &other) = delete;
             ClientContinuation &operator=(ClientContinuation &&other) noexcept = delete;
 
-=======
             /**
              * Initiate a new client stream. Send new message for the new stream.
              * @param operation Name for the operation to be invoked by the peer endpoint.
@@ -335,7 +325,6 @@
              * transport.
              * @return Future that will be resolved when the message has either been written to the wire or it fails.
              */
->>>>>>> f7318165
             std::future<RpcError> Activate(
                 const Crt::String &operation,
                 const Crt::List<EventStreamHeader> &headers,
@@ -349,8 +338,6 @@
              * @return True if the continuation has been closed, false otherwise.
              */
             bool IsClosed() noexcept;
-<<<<<<< HEAD
-=======
 
             /**
              * Send message on the continuation.
@@ -362,7 +349,6 @@
              * transport.
              * @return Future that will be resolved when the message has either been written to the wire or it fails.
              */
->>>>>>> f7318165
             std::future<RpcError> SendMessage(
                 const Crt::List<EventStreamHeader> &headers,
                 const Crt::Optional<Crt::ByteBuf> &payload,
@@ -550,9 +536,6 @@
         {
           public:
             OperationModelContext(const ServiceModel &serviceModel) noexcept;
-<<<<<<< HEAD
-            virtual ~OperationModelContext() noexcept = default;
-=======
 
             virtual ~OperationModelContext() noexcept = default;
 
@@ -562,7 +545,6 @@
              * @param allocator Allocator to use.
              * @return The initial response object.
              */
->>>>>>> f7318165
             virtual Crt::ScopedResource<AbstractShapeBase> AllocateInitialResponseFromPayload(
                 Crt::StringView stringView,
                 Crt::Allocator *allocator) const noexcept = 0;
@@ -671,15 +653,12 @@
             std::future<RpcError> Activate(
                 const AbstractShapeBase *shape,
                 OnMessageFlushCallback onMessageFlushCallback) noexcept;
-<<<<<<< HEAD
-=======
 
             /**
              * Returns the canonical model name associated with this operation across any client language.
              * Namespace included.
              * @return The model name.
              */
->>>>>>> f7318165
             virtual Crt::String GetModelName() const noexcept = 0;
 
             const OperationModelContext &m_operationModelContext;

--- conflicted
+++ resolved
@@ -206,8 +206,6 @@
           cd ${{ env.CI_FOLDER }}
           python -c "from urllib.request import urlretrieve; urlretrieve('${{ env.BUILDER_HOST }}/${{ env.BUILDER_SOURCE }}/${{ env.BUILDER_VERSION }}/builder.pyz', 'builder.pyz')"
           python builder.pyz build -p ${{ env.PACKAGE_NAME }} --cmake-extra=-DUSE_CPU_EXTENSIONS=OFF
-<<<<<<< HEAD
-=======
       - name: Running samples in CI setup
         run: |
           python -m pip install boto3
@@ -233,7 +231,6 @@
         run: |
           cd ${{ env.CI_FOLDER }}\aws-iot-device-sdk-cpp-v2
           python ./deviceadvisor/script/DATestRun.py
->>>>>>> d85aa732
 
   windows-app-verifier:
     runs-on: windows-2022 # latest

--- conflicted
+++ resolved
@@ -37,6 +37,7 @@
     runs-on: ubuntu-22.04
     strategy:
       fail-fast: false
+      fail-fast: false
       matrix:
         image:
           - manylinux2014-x64
@@ -62,13 +63,9 @@
       - name: Build ${{ env.PACKAGE_NAME }}
         run: |
           aws s3 cp s3://aws-crt-test-stuff/ci/${{ env.BUILDER_VERSION }}/linux-container-ci.sh ./linux-container-ci.sh && chmod a+x ./linux-container-ci.sh
-<<<<<<< HEAD
           ./linux-container-ci.sh ${{ env.BUILDER_VERSION }} aws-crt-${{ matrix.image }} build -p ${{ env.PACKAGE_NAME }} \
           --cmake-extra=-DAWS_CRT_DISABLE_DEPRECATION_WARNINGS=ON
-=======
-          ./linux-container-ci.sh ${{ env.BUILDER_VERSION }} aws-crt-${{ matrix.image }} build -p ${{ env.PACKAGE_NAME }}
-
->>>>>>> 53dd4d6f
+
   raspberry:
     runs-on: ubuntu-24.04 # latest
     strategy:
@@ -90,13 +87,8 @@
       - name: Build ${{ env.PACKAGE_NAME }}
         run: |
           aws s3 cp s3://aws-crt-test-stuff/ci/${{ env.BUILDER_VERSION }}/linux-container-ci.sh ./linux-container-ci.sh && chmod a+x ./linux-container-ci.sh
-<<<<<<< HEAD
           ./linux-container-ci.sh ${{ env.BUILDER_VERSION }} aws-crt-${{ matrix.image }} build -p ${{ env.PACKAGE_NAME }} \
           --cmake-extra=-DAWS_CRT_DISABLE_DEPRECATION_WARNINGS=ON
-=======
-          ./linux-container-ci.sh ${{ env.BUILDER_VERSION }} aws-crt-${{ matrix.image }} build -p ${{ env.PACKAGE_NAME }}
-
->>>>>>> 53dd4d6f
   linux-compiler-compat:
     runs-on: ubuntu-22.04
     strategy:
@@ -125,13 +117,8 @@
       - name: Build ${{ env.PACKAGE_NAME }}
         run: |
           aws s3 cp s3://aws-crt-test-stuff/ci/${{ env.BUILDER_VERSION }}/linux-container-ci.sh ./linux-container-ci.sh && chmod a+x ./linux-container-ci.sh
-<<<<<<< HEAD
           ./linux-container-ci.sh ${{ env.BUILDER_VERSION }} aws-crt-${{ env.LINUX_BASE_IMAGE }} build -p ${{ env.PACKAGE_NAME }} --compiler=${{ matrix.compiler }} \
           --cmake-extra=-DAWS_CRT_DISABLE_DEPRECATION_WARNINGS=ON
-=======
-          ./linux-container-ci.sh ${{ env.BUILDER_VERSION }} aws-crt-${{ env.LINUX_BASE_IMAGE }} build -p ${{ env.PACKAGE_NAME }} --compiler=${{ matrix.compiler }}
-
->>>>>>> 53dd4d6f
   byo-crypto:
     runs-on: ubuntu-latest
     permissions:
@@ -146,14 +133,9 @@
     - name: Build ${{ env.PACKAGE_NAME }}
       run: |
         aws s3 cp s3://aws-crt-test-stuff/ci/${{ env.BUILDER_VERSION }}/linux-container-ci.sh ./linux-container-ci.sh && chmod a+x ./linux-container-ci.sh
-<<<<<<< HEAD
         ./linux-container-ci.sh ${{ env.BUILDER_VERSION }} aws-crt-${{ env.LINUX_BASE_IMAGE }} build -p ${{ env.PACKAGE_NAME }} --variant=skip_sample \
         --cmake-extra=-DBYO_CRYPTO=ON \
         --cmake-extra=-DAWS_CRT_DISABLE_DEPRECATION_WARNINGS=ON
-=======
-        ./linux-container-ci.sh ${{ env.BUILDER_VERSION }} aws-crt-${{ env.LINUX_BASE_IMAGE }} build -p ${{ env.PACKAGE_NAME }} --cmake-extra=-DBYO_CRYPTO=ON --variant=skip_sample
-
->>>>>>> 53dd4d6f
   linux-no-cpu-extensions:
     runs-on: ubuntu-latest
     permissions:
@@ -168,14 +150,9 @@
     - name: Build ${{ env.PACKAGE_NAME }}
       run: |
         aws s3 cp s3://aws-crt-test-stuff/ci/${{ env.BUILDER_VERSION }}/linux-container-ci.sh ./linux-container-ci.sh && chmod a+x ./linux-container-ci.sh
-<<<<<<< HEAD
         ./linux-container-ci.sh ${{ env.BUILDER_VERSION }} aws-crt-${{ env.LINUX_BASE_IMAGE }} build -p ${{ env.PACKAGE_NAME }}  \
           --cmake-extra=-DAWS_CRT_DISABLE_DEPRECATION_WARNINGS=ON \
           --cmake-extra=-DUSE_CPU_EXTENSIONS=OFF
-=======
-        ./linux-container-ci.sh ${{ env.BUILDER_VERSION }} aws-crt-${{ env.LINUX_BASE_IMAGE }} build -p ${{ env.PACKAGE_NAME }} --cmake-extra=-DUSE_CPU_EXTENSIONS=OFF
-
->>>>>>> 53dd4d6f
   windows:
     runs-on: windows-latest
     permissions:
@@ -194,31 +171,7 @@
           cd ${{ env.CI_FOLDER }}
           python -c "from urllib.request import urlretrieve; urlretrieve('${{ env.BUILDER_HOST }}/${{ env.BUILDER_SOURCE }}/${{ env.BUILDER_VERSION }}/builder.pyz', 'builder.pyz')"
           python builder.pyz build -p ${{ env.PACKAGE_NAME }}
-<<<<<<< HEAD
-      - name: Running samples in CI setup
-        run: |
-          python -m pip install boto3
-      - name: configure AWS credentials (MQTT5)
-        uses: aws-actions/configure-aws-credentials@v4
-        with:
-          role-to-assume: ${{ env.CI_MQTT5_ROLE }}
-          aws-region: ${{ env.AWS_DEFAULT_REGION }}
-      - name: run MQTT5 PubSub sample
-        run: |
-          cd ${{ env.CI_FOLDER }}
-          python ${{ env.CI_UTILS_FOLDER }}/run_sample_ci.py --file ${{ env.CI_SAMPLES_CFG_FOLDER }}/ci_run_mqtt5_pubsub_windows_cfg.json
-      - name: configure AWS credentials (Device Advisor)
-        uses: aws-actions/configure-aws-credentials@v4
-        with:
-          role-to-assume: ${{ env.CI_DEVICE_ADVISOR }}
-          aws-region: ${{ env.AWS_DEFAULT_REGION }}
-      - name: run DeviceAdvisor
-        run: |
-          cd ${{ env.CI_FOLDER }}/aws-iot-device-sdk-cpp-v2
-          python ./deviceadvisor/script/DATestRun.py
-=======
-
->>>>>>> 53dd4d6f
+
   windows-vs17:
     runs-on: windows-2025
     strategy:
@@ -243,31 +196,7 @@
           cd ${{ env.CI_FOLDER }}
           python -c "from urllib.request import urlretrieve; urlretrieve('${{ env.BUILDER_HOST }}/${{ env.BUILDER_SOURCE }}/${{ env.BUILDER_VERSION }}/builder.pyz?run=${{ env.RUN }}', 'builder.pyz')"
           python builder.pyz build -p ${{ env.PACKAGE_NAME }} --cmake-extra=-Tv143 --cmake-extra=-A${{ matrix.arch }}
-<<<<<<< HEAD
-      - name: Running samples in CI setup
-        run: |
-          python -m pip install boto3
-      - name: configure AWS credentials (MQTT5)
-        uses: aws-actions/configure-aws-credentials@v4
-        with:
-          role-to-assume: ${{ env.CI_MQTT5_ROLE }}
-          aws-region: ${{ env.AWS_DEFAULT_REGION }}
-      - name: run MQTT5 PubSub sample
-        run: |
-          cd ${{ env.CI_FOLDER }}
-          python ${{ env.CI_UTILS_FOLDER }}/run_sample_ci.py --file ${{ env.CI_SAMPLES_CFG_FOLDER }}/ci_run_mqtt5_pubsub_windows_cfg.json
-      - name: configure AWS credentials (Device Advisor)
-        uses: aws-actions/configure-aws-credentials@v4
-        with:
-          role-to-assume: ${{ env.CI_DEVICE_ADVISOR }}
-          aws-region: ${{ env.AWS_DEFAULT_REGION }}
-      - name: run DeviceAdvisor
-        run: |
-          cd ${{ env.CI_FOLDER }}/aws-iot-device-sdk-cpp-v2
-          python ./deviceadvisor/script/DATestRun.py
-=======
-
->>>>>>> 53dd4d6f
+
   windows-no-cpu-extensions:
     runs-on: windows-latest
     permissions:
@@ -286,8 +215,6 @@
           cd ${{ env.CI_FOLDER }}
           python -c "from urllib.request import urlretrieve; urlretrieve('${{ env.BUILDER_HOST }}/${{ env.BUILDER_SOURCE }}/${{ env.BUILDER_VERSION }}/builder.pyz', 'builder.pyz')"
           python builder.pyz build -p ${{ env.PACKAGE_NAME }} --cmake-extra=-DUSE_CPU_EXTENSIONS=OFF
-<<<<<<< HEAD
-=======
 
   windows-app-verifier:
     runs-on: windows-2025
@@ -305,7 +232,6 @@
           cd ${{ env.CI_FOLDER }}
           python -c "from urllib.request import urlretrieve; urlretrieve('${{ env.BUILDER_HOST }}/${{ env.BUILDER_SOURCE }}/${{ env.BUILDER_VERSION }}/builder.pyz', 'builder.pyz')"
           python builder.pyz build -p ${{ env.PACKAGE_NAME }} --cmake-extra=-DUSE_CPU_EXTENSIONS=OFF
->>>>>>> 53dd4d6f
       - name: Running samples in CI setup
         run: |
           python -m pip install boto3
@@ -314,28 +240,12 @@
         with:
           role-to-assume: ${{ env.CI_MQTT5_ROLE }}
           aws-region: ${{ env.AWS_DEFAULT_REGION }}
-<<<<<<< HEAD
-      - name: run MQTT5 PubSub sample
-        run: |
-          cd ${{ env.CI_FOLDER }}
-          python ${{ env.CI_UTILS_FOLDER }}/run_sample_ci.py --file ${{ env.CI_SAMPLES_CFG_FOLDER }}/ci_run_mqtt5_pubsub_windows_cfg.json
-      - name: configure AWS credentials (Device Advisor)
-        uses: aws-actions/configure-aws-credentials@v4
-        with:
-          role-to-assume: ${{ env.CI_DEVICE_ADVISOR }}
-          aws-region: ${{ env.AWS_DEFAULT_REGION }}
-      - name: run DeviceAdvisor
-        run: |
-          cd ${{ env.CI_FOLDER }}/aws-iot-device-sdk-cpp-v2
-          python ./deviceadvisor/script/DATestRun.py
-=======
       - name: Run and check AppVerifier
         run: |
           cd ${{ env.CI_FOLDER }}
           echo "Starting to run AppVerifier with mqtt5 pub-sub sample"
           python ${{ env.CI_UTILS_FOLDER }}/appverifier_launch_sample.py --sample_file ".\aws-iot-device-sdk-cpp-v2\build\samples\mqtt\mqtt5_x509\RelWithDebInfo\mqtt5_x509.exe" --sample_secret_endpoint 'ci/endpoint' --sample_secret_certificate 'ci/mqtt5/us/mqtt5_thing/cert' --sample_secret_private_key 'ci/mqtt5/us/mqtt5_thing/key'
 
->>>>>>> 53dd4d6f
   windows-shared-lib:
     runs-on: windows-latest
     permissions:
@@ -376,38 +286,8 @@
         run: |
           python3 -c "from urllib.request import urlretrieve; urlretrieve('${{ env.BUILDER_HOST }}/${{ env.BUILDER_SOURCE }}/${{ env.BUILDER_VERSION }}/builder.pyz', 'builder')"
           chmod a+x builder
-<<<<<<< HEAD
-          ./builder build -p ${{ env.PACKAGE_NAME }} --spec=downstream \
-          --cmake-extra=-DAWS_CRT_DISABLE_DEPRECATION_WARNINGS=ON
-      - name: Running samples in CI setup
-        run: |
-          python3 -m venv .venv
-          source .venv/bin/activate
-          python3 -m pip install boto3
-      - name: configure AWS credentials (MQTT5)
-        uses: aws-actions/configure-aws-credentials@v4
-        with:
-          role-to-assume: ${{ env.CI_MQTT5_ROLE }}
-          aws-region: ${{ env.AWS_DEFAULT_REGION }}
-      - name: run MQTT5 PubSub sample
-        run: |
-          source .venv/bin/activate
-          python3 ${{ env.CI_UTILS_FOLDER }}/run_sample_ci.py --file ${{ env.CI_SAMPLES_CFG_FOLDER }}/ci_run_mqtt5_pubsub_cfg.json
-      - name: configure AWS credentials (Device Advisor)
-        uses: aws-actions/configure-aws-credentials@v4
-        with:
-          role-to-assume: ${{ env.CI_DEVICE_ADVISOR }}
-          aws-region: ${{ env.AWS_DEFAULT_REGION }}
-      - name: run DeviceAdvisor
-        run: |
-          source .venv/bin/activate
-          cd ./aws-iot-device-sdk-cpp-v2
-          python3 ./deviceadvisor/script/DATestRun.py
-  # Not strictly needed, but allows us to run Device Advisor and PubSub on Linux without needing to run all samples
-=======
           ./builder build -p ${{ env.PACKAGE_NAME }} --spec=downstream
 
->>>>>>> 53dd4d6f
   linux-github-actions:
     runs-on: ubuntu-latest
     strategy:
@@ -423,34 +303,10 @@
       - name: Build ${{ env.PACKAGE_NAME }} + consumers
         run: |
           python -c "from urllib.request import urlretrieve; urlretrieve('${{ env.BUILDER_HOST }}/${{ env.BUILDER_SOURCE }}/${{ env.BUILDER_VERSION }}/builder.pyz?run=${{ env.RUN }}', 'builder.pyz')"
-<<<<<<< HEAD
           python builder.pyz build -p ${{ env.PACKAGE_NAME }} --cmake-extra=-DAWS_CRT_DISABLE_DEPRECATION_WARNINGS=ON
-      - name: Running samples in CI setup
+      - name: Device Defender setup
         run: |
           python3 -m pip install boto3
-      - name: configure AWS credentials (MQTT5)
-        uses: aws-actions/configure-aws-credentials@v4
-        with:
-          role-to-assume: ${{ env.CI_MQTT5_ROLE }}
-          aws-region: ${{ env.AWS_DEFAULT_REGION }}
-      - name: run MQTT5 PubSub sample
-        run: |
-          python3 ${{ env.CI_UTILS_FOLDER }}/run_sample_ci.py --file ${{ env.CI_SAMPLES_CFG_FOLDER }}/ci_run_mqtt5_pubsub_cfg.json
-      - name: configure AWS credentials (Device Advisor)
-        uses: aws-actions/configure-aws-credentials@v4
-        with:
-          role-to-assume: ${{ env.CI_DEVICE_ADVISOR }}
-          aws-region: ${{ env.AWS_DEFAULT_REGION }}
-      - name: run DeviceAdvisor
-        run: |
-          cd ./aws-iot-device-sdk-cpp-v2
-          python3 ./deviceadvisor/script/DATestRun.py
-=======
-          python builder.pyz build -p ${{ env.PACKAGE_NAME }}
-      - name: Device Defender setup
-        run: |
-          python3 -m pip install boto3
->>>>>>> 53dd4d6f
       - name: configure AWS credentials (Device Defender)
         uses: aws-actions/configure-aws-credentials@v4
         with:
@@ -562,29 +418,6 @@
         run: |
           export PYTHONPATH=${{ github.workspace }}/aws-iot-device-sdk-cpp-v2/utils
           python3 ./test_cases/test_shadow_update.py --config-file test_cases/mqtt5_named_shadow_cfg.json
-<<<<<<< HEAD
-      - name: configure AWS credentials (MQTT5)
-        uses: aws-actions/configure-aws-credentials@v4
-        with:
-          role-to-assume: ${{ env.CI_MQTT5_ROLE }}
-          aws-region: ${{ env.AWS_DEFAULT_REGION }}
-      - name: run MQTT5 PubSub sample
-        run: |
-          python3 ${{ env.CI_UTILS_FOLDER }}/run_sample_ci.py --file ${{ env.CI_SAMPLES_CFG_FOLDER }}/ci_run_mqtt5_pubsub_cfg.json
-      - name: run MQTT5 Shared Subscription sample
-        run: |
-          python3 ${{ env.CI_UTILS_FOLDER }}/run_sample_ci.py --file ${{ env.CI_SAMPLES_CFG_FOLDER }}/ci_run_mqtt5_shared_subscription_cfg.json
-      - name: configure AWS credentials (Secure tunneling)
-        uses: aws-actions/configure-aws-credentials@v4
-        with:
-          role-to-assume: ${{ env.CI_SECURE_TUNNEL }}
-          aws-region: ${{ env.AWS_DEFAULT_REGION }}
-      # Secure Tunneling has special requirements, so it uses a different Python file
-      - name: run Secure Tunneling sample
-        run: |
-          python3 ${{ env.CI_UTILS_FOLDER }}/run_secure_tunnel_ci.py --sample_file "./aws-iot-device-sdk-cpp-v2/build/samples/secure_tunneling/secure_tunnel/secure-tunnel" --sample_region ${{ env.AWS_DEFAULT_REGION }}
-=======
->>>>>>> 53dd4d6f
 
   check-docs:
     runs-on: ubuntu-22.04 # latest
@@ -721,28 +554,4 @@
         working-directory: ./aws-iot-device-sdk-cpp-v2/servicetests
         run: |
           export PYTHONPATH=${{ github.workspace }}/aws-iot-device-sdk-cpp-v2/utils
-<<<<<<< HEAD
-          python3 ./test_cases/test_shadow_update.py --config-file test_cases/mqtt5_named_shadow_cfg.json
-      - name: configure AWS credentials (MQTT5)
-        uses: aws-actions/configure-aws-credentials@v4
-        with:
-          role-to-assume: ${{ env.CI_MQTT5_ROLE }}
-          aws-region: ${{ env.AWS_DEFAULT_REGION }}
-      - name: run MQTT5 PubSub sample
-        run: |
-          python3 ${{ env.CI_UTILS_FOLDER }}/run_sample_ci.py --file ${{ env.CI_SAMPLES_CFG_FOLDER }}/ci_run_mqtt5_pubsub_cfg.json
-      - name: run MQTT5 Shared Subscription sample
-        run: |
-          python3 ${{ env.CI_UTILS_FOLDER }}/run_sample_ci.py --file ${{ env.CI_SAMPLES_CFG_FOLDER }}/ci_run_mqtt5_shared_subscription_cfg.json
-      - name: configure AWS credentials (Secure tunneling)
-        uses: aws-actions/configure-aws-credentials@v4
-        with:
-          role-to-assume: ${{ env.CI_SECURE_TUNNEL }}
-          aws-region: ${{ env.AWS_DEFAULT_REGION }}
-      # Secure Tunneling has special requirements, so it uses a different Python file
-      - name: run Secure Tunneling sample
-        run: |
-          python3 ${{ env.CI_UTILS_FOLDER }}/run_secure_tunnel_ci.py --sample_file "./aws-iot-device-sdk-cpp-v2/build/samples/secure_tunneling/secure_tunnel/secure-tunnel" --sample_region ${{ env.AWS_DEFAULT_REGION }}
-=======
-          python3 ./test_cases/test_shadow_update.py --config-file test_cases/mqtt5_named_shadow_cfg.json
->>>>>>> 53dd4d6f
+          python3 ./test_cases/test_shadow_update.py --config-file test_cases/mqtt5_named_shadow_cfg.json
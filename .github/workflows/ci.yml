name: CI

on:
  push:
    branches-ignore:
      - 'main'
      - 'docs'

env:
  BUILDER_VERSION: v0.9.21
  BUILDER_SOURCE: releases
  BUILDER_HOST: https://d19elf31gohf1l.cloudfront.net
  PACKAGE_NAME: aws-iot-device-sdk-cpp-v2
  LINUX_BASE_IMAGE: ubuntu-18-x64
  HEAD_REF: ${{ github.head_ref }}
  RUN: ${{ github.run_id }}-${{ github.run_number }}
  AWS_DEFAULT_REGION: us-east-1
  DA_TOPIC: test/da
  DA_SHADOW_PROPERTY: datest
  DA_SHADOW_VALUE_SET: ON
  DA_SHADOW_VALUE_DEFAULT: OFF
  CI_FOLDER: "D:/a/work"
  CI_UTILS_FOLDER: "./aws-iot-device-sdk-cpp-v2/utils"
  CI_SAMPLES_CFG_FOLDER: "./aws-iot-device-sdk-cpp-v2/.github/workflows"
  CI_IOT_CONTAINERS: ${{ secrets.AWS_CI_IOT_CONTAINERS }}
  CI_PUBSUB_ROLE: ${{ secrets.AWS_CI_PUBSUB_ROLE }}
  CI_CYCLEPUBSUB_ROLE: ${{ secrets.AWS_CI_CYCLEPUBSUB_ROLE }}
  CI_CUSTOM_AUTHORIZER_ROLE: ${{ secrets.AWS_CI_CUSTOM_AUTHORIZER_ROLE }}
  CI_SHADOW_ROLE: ${{ secrets.AWS_CI_SHADOW_ROLE }}
  CI_JOBS_ROLE: ${{ secrets.AWS_CI_JOBS_ROLE }}
  CI_FLEET_PROVISIONING_ROLE: ${{ secrets.AWS_CI_FLEET_PROVISIONING_ROLE }}
  CI_DEVICE_ADVISOR: ${{ secrets.AWS_CI_DEVICE_ADVISOR_ROLE }}
  CI_DEVICE_DEFENDER: ${{ secrets.AWS_CI_DEVICE_DEFENDER_ROLE }}
  CI_SECURE_TUNNEL: ${{ secrets.AWS_CI_SECURE_TUNNEL_ROLE }}
<<<<<<< HEAD
  CI_X509_ROLE: ${{ secrets.AWS_CI_X509_ROLE }}
=======
  CI_MQTT5_ROLE: ${{ secrets.AWS_CI_MQTT5_ROLE }}
>>>>>>> f3e3f79c

jobs:
  linux-compat:
    runs-on: ubuntu-latest
    strategy:
      matrix:
        image:
          - manylinux2014-x64
          - manylinux2014-x86
          - al2-x64
          - alpine-3.16-x64
          - alpine-3.16-x86
          - alpine-3.16-armv6
          - alpine-3.16-armv7
          - alpine-3.16-arm64
    permissions:
      id-token: write # This is required for requesting the JWT
    steps:
      - name: configure AWS credentials (containers)
        uses: aws-actions/configure-aws-credentials@v1
        with:
          role-to-assume: ${{ env.CI_IOT_CONTAINERS }}
          aws-region: ${{ env.AWS_DEFAULT_REGION }}
      - name: Install qemu/docker
        run: docker run --rm --privileged multiarch/qemu-user-static --reset -p yes
      - name: Build ${{ env.PACKAGE_NAME }}
        run: |
          aws s3 cp s3://aws-crt-test-stuff/ci/${{ env.BUILDER_VERSION }}/linux-container-ci.sh ./linux-container-ci.sh && chmod a+x ./linux-container-ci.sh
          ./linux-container-ci.sh ${{ env.BUILDER_VERSION }} aws-crt-${{ matrix.image }} build -p ${{ env.PACKAGE_NAME }}
  raspberry:
    runs-on: ubuntu-20.04 # latest
    strategy:
      fail-fast: false
      matrix:
        image:
          - raspbian-bullseye
    permissions:
      id-token: write # This is required for requesting the JWT
    steps:
      - name: configure AWS credentials (containers)
        uses: aws-actions/configure-aws-credentials@v1
        with:
          role-to-assume: ${{ env.CI_IOT_CONTAINERS }}
          aws-region: ${{ env.AWS_DEFAULT_REGION }}
      # set arm arch
      - name: Install qemu/docker
        run: docker run --rm --privileged multiarch/qemu-user-static --reset -p yes
      - name: Build ${{ env.PACKAGE_NAME }}
        run: |
          aws s3 cp s3://aws-crt-test-stuff/ci/${{ env.BUILDER_VERSION }}/linux-container-ci.sh ./linux-container-ci.sh && chmod a+x ./linux-container-ci.sh
          ./linux-container-ci.sh ${{ env.BUILDER_VERSION }} aws-crt-${{ matrix.image }} build -p ${{ env.PACKAGE_NAME }}
<<<<<<< HEAD


=======
>>>>>>> f3e3f79c
  linux-compiler-compat:
    runs-on: ubuntu-latest
    strategy:
      matrix:
        version:
          - clang-3
          - clang-6
          - clang-8
          - clang-9
          - clang-10
          - clang-11
          - gcc-4.8
          - gcc-5
          - gcc-6
          - gcc-7
          - gcc-8
    permissions:
      id-token: write # This is required for requesting the JWT
    steps:
      - name: configure AWS credentials (containers)
        uses: aws-actions/configure-aws-credentials@v1
        with:
          role-to-assume: ${{ env.CI_IOT_CONTAINERS }}
          aws-region: ${{ env.AWS_DEFAULT_REGION }}
      # We can't use the `uses: docker://image` version yet, GitHub lacks authentication for actions -> packages
      - name: Build ${{ env.PACKAGE_NAME }}
        run: |
          aws s3 cp s3://aws-crt-test-stuff/ci/${{ env.BUILDER_VERSION }}/linux-container-ci.sh ./linux-container-ci.sh && chmod a+x ./linux-container-ci.sh
          ./linux-container-ci.sh ${{ env.BUILDER_VERSION }} aws-crt-${{ env.LINUX_BASE_IMAGE }} build -p ${{ env.PACKAGE_NAME }} --compiler=${{ matrix.compiler }}
  byo-crypto:
    runs-on: ubuntu-latest
    permissions:
      id-token: write # This is required for requesting the JWT
    steps:
    - name: configure AWS credentials (containers)
      uses: aws-actions/configure-aws-credentials@v1
      with:
        role-to-assume: ${{ env.CI_IOT_CONTAINERS }}
        aws-region: ${{ env.AWS_DEFAULT_REGION }}
        # We can't use the `uses: docker://image` version yet, GitHub lacks authentication for actions -> packages
    - name: Build ${{ env.PACKAGE_NAME }}
      run: |
        aws s3 cp s3://aws-crt-test-stuff/ci/${{ env.BUILDER_VERSION }}/linux-container-ci.sh ./linux-container-ci.sh && chmod a+x ./linux-container-ci.sh
        ./linux-container-ci.sh ${{ env.BUILDER_VERSION }} aws-crt-${{ env.LINUX_BASE_IMAGE }} build -p ${{ env.PACKAGE_NAME }} --cmake-extra=-DBYO_CRYPTO=ON --variant=skip_sample
  linux-no-cpu-extensions:
    runs-on: ubuntu-latest
    permissions:
      id-token: write # This is required for requesting the JWT
    steps:
    - name: configure AWS credentials (containers)
      uses: aws-actions/configure-aws-credentials@v1
      with:
        role-to-assume: ${{ env.CI_IOT_CONTAINERS }}
        aws-region: ${{ env.AWS_DEFAULT_REGION }}
        # We can't use the `uses: docker://image` version yet, GitHub lacks authentication for actions -> packages
    - name: Build ${{ env.PACKAGE_NAME }}
      run: |
        aws s3 cp s3://aws-crt-test-stuff/ci/${{ env.BUILDER_VERSION }}/linux-container-ci.sh ./linux-container-ci.sh && chmod a+x ./linux-container-ci.sh
        ./linux-container-ci.sh ${{ env.BUILDER_VERSION }} aws-crt-${{ env.LINUX_BASE_IMAGE }} build -p ${{ env.PACKAGE_NAME }} --cmake-extra=-DUSE_CPU_EXTENSIONS=OFF
  windows:
    runs-on: windows-latest
    permissions:
      id-token: write # This is required for requesting the JWT
    steps:
      - name: Build ${{ env.PACKAGE_NAME }} + consumers
        run: |
          md ${{ env.CI_FOLDER }}
          cd ${{ env.CI_FOLDER }}
          python -c "from urllib.request import urlretrieve; urlretrieve('${{ env.BUILDER_HOST }}/${{ env.BUILDER_SOURCE }}/${{ env.BUILDER_VERSION }}/builder.pyz', 'builder.pyz')"
          python builder.pyz build -p ${{ env.PACKAGE_NAME }}
      - name: Running samples in CI setup
        run: |
          python -m pip install boto3
      - name: configure AWS credentials (PubSub)
        uses: aws-actions/configure-aws-credentials@v1
        with:
          role-to-assume: ${{ env.CI_PUBSUB_ROLE }}
          aws-region: ${{ env.AWS_DEFAULT_REGION }}
      - name: run MQTT3 PubSub sample
        run: |
          cd ${{ env.CI_FOLDER }}
<<<<<<< HEAD
          python ${{ env.CI_UTILS_FOLDER }}/run_sample_ci.py --file ${{ env.CI_SAMPLES_CFG_FOLDER }}/ci_run_pubsub_windows_cfg.json
      - name: run Windows Certificate Connect sample
        run: |
          cd ${{ env.CI_FOLDER }}
          python ${{ env.CI_UTILS_FOLDER }}/run_sample_ci.py --file ${{ env.CI_SAMPLES_CFG_FOLDER }}/ci_run_windows_cert_connect_cfg.json
=======
          python ${{ env.CI_UTILS_FOLDER }}/run_sample_ci.py --language CPP --sample_file '${{ env.CI_SAMPLES_FOLDER }}/pub_sub/basic_pub_sub/RelWithDebInfo/basic-pub-sub.exe' --sample_region ${{ env.AWS_DEFAULT_REGION }} --sample_secret_endpoint 'ci/endpoint' --sample_secret_certificate 'ci/PubSub/cert' --sample_secret_private_key 'ci/PubSub/key'
      - name: run Windows Certificate Connect sample
        run: |
          cd ${{ env.CI_FOLDER }}
          python ${{ env.CI_UTILS_FOLDER }}/run_sample_ci.py --language CPP --sample_file "${{ env.CI_SAMPLES_FOLDER }}/mqtt/windows_cert_connect/RelWithDebInfo/windows-cert-connect.exe" --sample_region ${{ env.AWS_DEFAULT_REGION }} --sample_secret_endpoint 'ci/endpoint' --sample_secret_certificate 'ci/PubSub/cert' --sample_secret_private_key 'ci/PubSub/key' --sample_run_certutil true
      - name: configure AWS credentials (MQTT5)
        uses: aws-actions/configure-aws-credentials@v1
        with:
          role-to-assume: ${{ env.CI_MQTT5_ROLE }}
          aws-region: ${{ env.AWS_DEFAULT_REGION }}
      - name: run MQTT5 PubSub sample
        run: |
          cd ${{ env.CI_FOLDER }}
          python ${{ env.CI_UTILS_FOLDER }}/run_sample_ci.py --language CPP --sample_file '${{ env.CI_SAMPLES_FOLDER }}/mqtt5/mqtt5_pubsub/RelWithDebInfo/mqtt5_pubsub.exe' --sample_region ${{ env.AWS_DEFAULT_REGION }} --sample_secret_endpoint 'ci/endpoint' --sample_secret_certificate 'ci/mqtt5/us/mqtt5_thing/cert' --sample_secret_private_key 'ci/mqtt5/us/mqtt5_thing/key'
>>>>>>> f3e3f79c
      - name: configure AWS credentials (Device Advisor)
        uses: aws-actions/configure-aws-credentials@v1
        with:
          role-to-assume: ${{ env.CI_DEVICE_ADVISOR }}
          aws-region: ${{ env.AWS_DEFAULT_REGION }}
      - name: run DeviceAdvisor
        run: |
          cd ${{ env.CI_FOLDER }}/aws-iot-device-sdk-cpp-v2
          python ./deviceadvisor/script/DATestRun.py
  windows-vs14:
    runs-on: windows-2019 # windows-2019 is last env with Visual Studio 2015 (v14.0)
    strategy:
      matrix:
        arch: [Win32, x64]
      fail-fast: false
    permissions:
      id-token: write # This is required for requesting the JWT
    steps:
      - name: Build ${{ env.PACKAGE_NAME }} + consumers
        run: |
          md ${{ env.CI_FOLDER }}
          cd ${{ env.CI_FOLDER }}
          python -c "from urllib.request import urlretrieve; urlretrieve('${{ env.BUILDER_HOST }}/${{ env.BUILDER_SOURCE }}/${{ env.BUILDER_VERSION }}/builder.pyz?run=${{ env.RUN }}', 'builder.pyz')"
          python builder.pyz build -p ${{ env.PACKAGE_NAME }} --cmake-extra=-Tv140 --cmake-extra=-A${{ matrix.arch }}
      - name: Running samples in CI setup
        run: |
          python -m pip install boto3
      - name: configure AWS credentials (PubSub)
        uses: aws-actions/configure-aws-credentials@v1
        with:
          role-to-assume: ${{ env.CI_PUBSUB_ROLE }}
          aws-region: ${{ env.AWS_DEFAULT_REGION }}
      - name: run MQTT3 PubSub sample
        run: |
          cd ${{ env.CI_FOLDER }}
<<<<<<< HEAD
          python ${{ env.CI_UTILS_FOLDER }}/run_sample_ci.py --file ${{ env.CI_SAMPLES_CFG_FOLDER }}/ci_run_pubsub_windows_cfg.json
      - name: run Windows Certificate Connect sample
        run: |
          cd ${{ env.CI_FOLDER }}
          python ${{ env.CI_UTILS_FOLDER }}/run_sample_ci.py --file ${{ env.CI_SAMPLES_CFG_FOLDER }}/ci_run_windows_cert_connect_cfg.json
=======
          python ${{ env.CI_UTILS_FOLDER }}/run_sample_ci.py --language CPP --sample_file '${{ env.CI_SAMPLES_FOLDER }}/pub_sub/basic_pub_sub/RelWithDebInfo/basic-pub-sub.exe' --sample_region ${{ env.AWS_DEFAULT_REGION }} --sample_secret_endpoint 'ci/endpoint' --sample_secret_certificate 'ci/PubSub/cert' --sample_secret_private_key 'ci/PubSub/key'
      - name: run Windows Certificate Connect sample
        run: |
          cd ${{ env.CI_FOLDER }}
          python ${{ env.CI_UTILS_FOLDER }}/run_sample_ci.py --language CPP --sample_file "${{ env.CI_SAMPLES_FOLDER }}/mqtt/windows_cert_connect/RelWithDebInfo/windows-cert-connect.exe" --sample_region ${{ env.AWS_DEFAULT_REGION }} --sample_secret_endpoint 'ci/endpoint' --sample_secret_certificate 'ci/PubSub/cert' --sample_secret_private_key 'ci/PubSub/key' --sample_run_certutil true
      - name: configure AWS credentials (MQTT5)
        uses: aws-actions/configure-aws-credentials@v1
        with:
          role-to-assume: ${{ env.CI_MQTT5_ROLE }}
          aws-region: ${{ env.AWS_DEFAULT_REGION }}
      - name: run MQTT5 PubSub sample
        run: |
          cd ${{ env.CI_FOLDER }}
          python ${{ env.CI_UTILS_FOLDER }}/run_sample_ci.py --language CPP --sample_file '${{ env.CI_SAMPLES_FOLDER }}/mqtt5/mqtt5_pubsub/RelWithDebInfo/mqtt5_pubsub.exe' --sample_region ${{ env.AWS_DEFAULT_REGION }} --sample_secret_endpoint 'ci/endpoint' --sample_secret_certificate 'ci/mqtt5/us/mqtt5_thing/cert' --sample_secret_private_key 'ci/mqtt5/us/mqtt5_thing/key'
>>>>>>> f3e3f79c
      - name: configure AWS credentials (Device Advisor)
        uses: aws-actions/configure-aws-credentials@v1
        with:
          role-to-assume: ${{ env.CI_DEVICE_ADVISOR }}
          aws-region: ${{ env.AWS_DEFAULT_REGION }}
      - name: run DeviceAdvisor
        run: |
          cd ${{ env.CI_FOLDER }}/aws-iot-device-sdk-cpp-v2
          python ./deviceadvisor/script/DATestRun.py
  windows-no-cpu-extensions:
    runs-on: windows-latest
    permissions:
      id-token: write # This is required for requesting the JWT
    steps:
      - name: Build ${{ env.PACKAGE_NAME }} + consumers
        run: |
          md ${{ env.CI_FOLDER }}
          cd ${{ env.CI_FOLDER }}
          python -c "from urllib.request import urlretrieve; urlretrieve('${{ env.BUILDER_HOST }}/${{ env.BUILDER_SOURCE }}/${{ env.BUILDER_VERSION }}/builder.pyz', 'builder.pyz')"
          python builder.pyz build -p ${{ env.PACKAGE_NAME }} --cmake-extra=-DUSE_CPU_EXTENSIONS=OFF
      - name: Running samples in CI setup
        run: |
          python -m pip install boto3
      - name: configure AWS credentials (PubSub)
        uses: aws-actions/configure-aws-credentials@v1
        with:
          role-to-assume: ${{ env.CI_PUBSUB_ROLE }}
          aws-region: ${{ env.AWS_DEFAULT_REGION }}
      - name: run MQTT3 PubSub sample
        run: |
          cd ${{ env.CI_FOLDER }}
<<<<<<< HEAD
          python ${{ env.CI_UTILS_FOLDER }}/run_sample_ci.py --file ${{ env.CI_SAMPLES_CFG_FOLDER }}/ci_run_pubsub_windows_cfg.json
      - name: run Windows Certificate Connect sample
        run: |
          cd ${{ env.CI_FOLDER }}
          python ${{ env.CI_UTILS_FOLDER }}/run_sample_ci.py --file ${{ env.CI_SAMPLES_CFG_FOLDER }}/ci_run_windows_cert_connect_cfg.json
=======
          python ${{ env.CI_UTILS_FOLDER }}/run_sample_ci.py --language CPP --sample_file '${{ env.CI_SAMPLES_FOLDER }}/pub_sub/basic_pub_sub/RelWithDebInfo/basic-pub-sub.exe' --sample_region ${{ env.AWS_DEFAULT_REGION }} --sample_secret_endpoint 'ci/endpoint' --sample_secret_certificate 'ci/PubSub/cert' --sample_secret_private_key 'ci/PubSub/key'
      - name: run Windows Certificate Connect sample
        run: |
          cd ${{ env.CI_FOLDER }}
          python ${{ env.CI_UTILS_FOLDER }}/run_sample_ci.py --language CPP --sample_file "${{ env.CI_SAMPLES_FOLDER }}/mqtt/windows_cert_connect/RelWithDebInfo/windows-cert-connect.exe" --sample_region ${{ env.AWS_DEFAULT_REGION }} --sample_secret_endpoint 'ci/endpoint' --sample_secret_certificate 'ci/PubSub/cert' --sample_secret_private_key 'ci/PubSub/key' --sample_run_certutil true
      - name: configure AWS credentials (MQTT5)
        uses: aws-actions/configure-aws-credentials@v1
        with:
          role-to-assume: ${{ env.CI_MQTT5_ROLE }}
          aws-region: ${{ env.AWS_DEFAULT_REGION }}
      - name: run MQTT5 PubSub sample
        run: |
          cd ${{ env.CI_FOLDER }}
          python ${{ env.CI_UTILS_FOLDER }}/run_sample_ci.py --language CPP --sample_file '${{ env.CI_SAMPLES_FOLDER }}/mqtt5/mqtt5_pubsub/RelWithDebInfo/mqtt5_pubsub.exe' --sample_region ${{ env.AWS_DEFAULT_REGION }} --sample_secret_endpoint 'ci/endpoint' --sample_secret_certificate 'ci/mqtt5/us/mqtt5_thing/cert' --sample_secret_private_key 'ci/mqtt5/us/mqtt5_thing/key'
>>>>>>> f3e3f79c
      - name: configure AWS credentials (Device Advisor)
        uses: aws-actions/configure-aws-credentials@v1
        with:
          role-to-assume: ${{ env.CI_DEVICE_ADVISOR }}
          aws-region: ${{ env.AWS_DEFAULT_REGION }}
      - name: run DeviceAdvisor
        run: |
          cd ${{ env.CI_FOLDER }}/aws-iot-device-sdk-cpp-v2
          python ./deviceadvisor/script/DATestRun.py
  windows-app-verifier:
    runs-on: windows-2022 # latest
    permissions:
      id-token: write # This is required for requesting the JWT
    steps:
    - name: Build ${{ env.PACKAGE_NAME }} + consumers
      run: |
        md ${{ env.CI_FOLDER }}
        cd ${{ env.CI_FOLDER }}
        python -c "from urllib.request import urlretrieve; urlretrieve('${{ env.BUILDER_HOST }}/${{ env.BUILDER_SOURCE }}/${{ env.BUILDER_VERSION }}/builder.pyz', 'builder.pyz')"
        python builder.pyz build -p ${{ env.PACKAGE_NAME }} --cmake-extra=-DUSE_CPU_EXTENSIONS=OFF
    - name: Running samples in CI setup
      run: |
        python -m pip install boto3
    - name: configure AWS credentials (CyclePubSub)
      uses: aws-actions/configure-aws-credentials@v1
      with:
        role-to-assume: ${{ env.CI_CYCLEPUBSUB_ROLE }}
        aws-region: ${{ env.AWS_DEFAULT_REGION }}
    - name: Run and check AppVerifier
      run: |
        cd ${{ env.CI_FOLDER }}
        echo "Starting to run AppVerifier with cycle pub-sub sample"
<<<<<<< HEAD
        python ${{ env.CI_UTILS_FOLDER }}\appverifier_launch_sample.py --sample_file ".\aws-iot-device-sdk-cpp-v2\build\samples\pub_sub\cycle_pub_sub\RelWithDebInfo\cycle-pub-sub.exe" --sample_secret_endpoint 'ci/endpoint' --sample_secret_certificate 'ci/CyclePubSub/cert' --sample_secret_private_key 'ci/CyclePubSub/key'

=======
        python ${{ env.CI_UTILS_FOLDER }}/appverifier_launch_sample.py --sample_file "${{ env.CI_SAMPLES_FOLDER }}\pub_sub\cycle_pub_sub\RelWithDebInfo\cycle-pub-sub.exe" --sample_secret_endpoint 'ci/endpoint' --sample_secret_certificate 'ci/CyclePubSub/cert' --sample_secret_private_key 'ci/CyclePubSub/key'
>>>>>>> f3e3f79c
  osx:
    runs-on: macos-latest
    permissions:
      id-token: write # This is required for requesting the JWT
    steps:
      - name: Build ${{ env.PACKAGE_NAME }} + consumers
        run: |
          python3 -c "from urllib.request import urlretrieve; urlretrieve('${{ env.BUILDER_HOST }}/${{ env.BUILDER_SOURCE }}/${{ env.BUILDER_VERSION }}/builder.pyz', 'builder')"
          chmod a+x builder
          ./builder build -p ${{ env.PACKAGE_NAME }} --spec=downstream
      - name: Running samples in CI setup
        run: |
          python3 -m pip install boto3
      - name: configure AWS credentials (PubSub)
        uses: aws-actions/configure-aws-credentials@v1
        with:
          role-to-assume: ${{ env.CI_PUBSUB_ROLE }}
          aws-region: ${{ env.AWS_DEFAULT_REGION }}
      - name: run MQTT3 PubSub sample
        run: |
<<<<<<< HEAD
          python3 ${{ env.CI_UTILS_FOLDER }}/run_sample_ci.py --file ${{ env.CI_SAMPLES_CFG_FOLDER }}/ci_run_pubsub_cfg.json
=======
          python3 ${{ env.CI_UTILS_FOLDER }}/run_sample_ci.py --language CPP --sample_file "${{ env.CI_SAMPLES_FOLDER }}/pub_sub/basic_pub_sub/basic-pub-sub" --sample_region ${{ env.AWS_DEFAULT_REGION }} --sample_secret_endpoint 'ci/endpoint' --sample_secret_certificate 'ci/PubSub/cert' --sample_secret_private_key 'ci/PubSub/key'
      - name: configure AWS credentials (MQTT5)
        uses: aws-actions/configure-aws-credentials@v1
        with:
          role-to-assume: ${{ env.CI_MQTT5_ROLE }}
          aws-region: ${{ env.AWS_DEFAULT_REGION }}
      - name: run MQTT5 PubSub sample
        run: |
          python3 ${{ env.CI_UTILS_FOLDER }}/run_sample_ci.py --language CPP --sample_file '${{ env.CI_SAMPLES_FOLDER }}/mqtt5/mqtt5_pubsub/mqtt5_pubsub' --sample_region ${{ env.AWS_DEFAULT_REGION }} --sample_secret_endpoint 'ci/endpoint' --sample_secret_certificate 'ci/mqtt5/us/mqtt5_thing/cert' --sample_secret_private_key 'ci/mqtt5/us/mqtt5_thing/key'
>>>>>>> f3e3f79c
      - name: configure AWS credentials (Device Advisor)
        uses: aws-actions/configure-aws-credentials@v1
        with:
          role-to-assume: ${{ env.CI_DEVICE_ADVISOR }}
          aws-region: ${{ env.AWS_DEFAULT_REGION }}
      - name: run DeviceAdvisor
        run: |
          cd ./aws-iot-device-sdk-cpp-v2
          python3 ./deviceadvisor/script/DATestRun.py
<<<<<<< HEAD

=======
  # Not strictly needed, but allows us to run Device Advisor and PubSub on Linux without needing to run all samples
>>>>>>> f3e3f79c
  linux-github-actions:
    runs-on: ubuntu-latest
    strategy:
      fail-fast: false
    permissions:
      id-token: write # This is required for requesting the JWT
    steps:
      - name: Build ${{ env.PACKAGE_NAME }} + consumers
        run: |
          python -c "from urllib.request import urlretrieve; urlretrieve('${{ env.BUILDER_HOST }}/${{ env.BUILDER_SOURCE }}/${{ env.BUILDER_VERSION }}/builder.pyz?run=${{ env.RUN }}', 'builder.pyz')"
          python builder.pyz build -p ${{ env.PACKAGE_NAME }}
      - name: Running samples in CI setup
        run: |
          python3 -m pip install boto3
      - name: configure AWS credentials (PubSub)
        uses: aws-actions/configure-aws-credentials@v1
        with:
          role-to-assume: ${{ env.CI_PUBSUB_ROLE }}
          aws-region: ${{ env.AWS_DEFAULT_REGION }}
      - name: run MQTT3 PubSub sample
        run: |
<<<<<<< HEAD
          python3 ${{ env.CI_UTILS_FOLDER }}/run_sample_ci.py --file ${{ env.CI_SAMPLES_CFG_FOLDER }}/ci_run_pubsub_cfg.json
=======
          python3 ${{ env.CI_UTILS_FOLDER }}/run_sample_ci.py --language CPP --sample_file "${{ env.CI_SAMPLES_FOLDER }}/pub_sub/basic_pub_sub/basic-pub-sub" --sample_region ${{ env.AWS_DEFAULT_REGION }} --sample_secret_endpoint 'ci/endpoint' --sample_secret_certificate 'ci/PubSub/cert' --sample_secret_private_key 'ci/PubSub/key'
      - name: configure AWS credentials (MQTT5)
        uses: aws-actions/configure-aws-credentials@v1
        with:
          role-to-assume: ${{ env.CI_MQTT5_ROLE }}
          aws-region: ${{ env.AWS_DEFAULT_REGION }}
      - name: run MQTT5 PubSub sample
        run: |
          python3 ${{ env.CI_UTILS_FOLDER }}/run_sample_ci.py --language CPP --sample_file '${{ env.CI_SAMPLES_FOLDER }}/mqtt5/mqtt5_pubsub/mqtt5_pubsub' --sample_region ${{ env.AWS_DEFAULT_REGION }} --sample_secret_endpoint 'ci/endpoint' --sample_secret_certificate 'ci/mqtt5/us/mqtt5_thing/cert' --sample_secret_private_key 'ci/mqtt5/us/mqtt5_thing/key'
>>>>>>> f3e3f79c
      - name: configure AWS credentials (Device Advisor)
        uses: aws-actions/configure-aws-credentials@v1
        with:
          role-to-assume: ${{ env.CI_DEVICE_ADVISOR }}
          aws-region: ${{ env.AWS_DEFAULT_REGION }}
      - name: run DeviceAdvisor
        run: |
          cd ./aws-iot-device-sdk-cpp-v2
          python3 ./deviceadvisor/script/DATestRun.py
      - name: configure AWS credentials (Device Defender)
        uses: aws-actions/configure-aws-credentials@v1
        with:
          role-to-assume: ${{ env.CI_DEVICE_DEFENDER }}
          aws-region: ${{ env.AWS_DEFAULT_REGION }}
      - name: run DeviceDefemder
        run: |
          cd ./aws-iot-device-sdk-cpp-v2
          python3 ./devicedefender/script/DDTestRun.py
  # Runs the samples and ensures that everything is working
  linux-smoke-tests:
    runs-on: ubuntu-latest
    strategy:
      fail-fast: false
    permissions:
      id-token: write # This is required for requesting the JWT
    steps:
      - name: Setup C++
        run: |
          sudo apt-get -qq update -y
          sudo apt-get -qq install -y build-essential
          sudo apt install cmake
          gcc --version
          cmake --version
      - name: Build ${{ env.PACKAGE_NAME }} + consumers
        run: |
          echo "Downloading source"
          git clone --recursive https://github.com/aws/aws-iot-device-sdk-cpp-v2.git --branch ${{ env.HEAD_REF || github.ref_name }}
          echo "Running builder"
          python -c "from urllib.request import urlretrieve; urlretrieve('${{ env.BUILDER_HOST }}/${{ env.BUILDER_SOURCE }}/${{ env.BUILDER_VERSION }}/builder.pyz?run=${{ env.RUN }}', 'builder.pyz')"
          python builder.pyz build -p ${{ env.PACKAGE_NAME }}
      - name: Running samples in CI setup
        run: |
          python3 -m pip install boto3
          sudo apt-get update -y
          sudo apt-get install softhsm -y
          softhsm2-util --version
      - name: configure AWS credentials (Connect and PubSub)
        uses: aws-actions/configure-aws-credentials@v1
        with:
          role-to-assume: ${{ env.CI_PUBSUB_ROLE }}
          aws-region: ${{ env.AWS_DEFAULT_REGION }}
      - name: run Basic Connect sample
        run: |
          python3 ${{ env.CI_UTILS_FOLDER }}/run_sample_ci.py --file ${{ env.CI_SAMPLES_CFG_FOLDER }}/ci_run_basic_connect_cfg.json
      - name: run Websocket Connect sample
        run: |
<<<<<<< HEAD
          python3 ${{ env.CI_UTILS_FOLDER }}/run_sample_ci.py --file ${{ env.CI_SAMPLES_CFG_FOLDER }}/ci_run_websocket_connect_cfg.json
      - name: run PubSub sample
=======
          python3 ${{ env.CI_UTILS_FOLDER }}/run_sample_ci.py --language CPP --sample_file "${{ env.CI_SAMPLES_FOLDER }}/mqtt/websocket_connect/websocket-connect" --sample_region ${{ env.AWS_DEFAULT_REGION }} --sample_secret_endpoint 'ci/endpoint' --sample_arguments '--signing_region us-east-1'
      - name: run MQTT3 PubSub sample
>>>>>>> f3e3f79c
        run: |
          python3 ${{ env.CI_UTILS_FOLDER }}/run_sample_ci.py --file ${{ env.CI_SAMPLES_CFG_FOLDER }}/ci_run_pubsub_cfg.json
      - name: run PKCS11 Connect sample
        run: |
          mkdir -p /tmp/tokens
          export SOFTHSM2_CONF=/tmp/softhsm2.conf
          echo "directories.tokendir = /tmp/tokens" > /tmp/softhsm2.conf
<<<<<<< HEAD
          python3 ${{ env.CI_UTILS_FOLDER }}/run_sample_ci.py --file ${{ env.CI_SAMPLES_CFG_FOLDER }}/ci_run_pkcs11_connect_cfg.json
=======
          python3 ${{ env.CI_UTILS_FOLDER }}/run_sample_ci.py --language CPP --sample_file "${{ env.CI_SAMPLES_FOLDER }}/mqtt/pkcs11_connect/pkcs11-connect" --sample_region ${{ env.AWS_DEFAULT_REGION }} --sample_secret_endpoint 'ci/endpoint' --sample_secret_certificate 'ci/PubSub/cert' --sample_secret_private_key 'ci/PubSub/keyp8' --sample_run_softhsm 'true' --sample_arguments '--pkcs11_lib /usr/lib/softhsm/libsofthsm2.so --pin 0000 --token_label my-token --key_label my-key'
      - name: configure AWS credentials (MQTT5)
        uses: aws-actions/configure-aws-credentials@v1
        with:
          role-to-assume: ${{ env.CI_MQTT5_ROLE }}
          aws-region: ${{ env.AWS_DEFAULT_REGION }}
      - name: run MQTT5 PubSub sample
        run: |
          python3 ${{ env.CI_UTILS_FOLDER }}/run_sample_ci.py --language CPP --sample_file '${{ env.CI_SAMPLES_FOLDER }}/mqtt5/mqtt5_pubsub/mqtt5_pubsub' --sample_region ${{ env.AWS_DEFAULT_REGION }} --sample_secret_endpoint 'ci/endpoint' --sample_secret_certificate 'ci/mqtt5/us/mqtt5_thing/cert' --sample_secret_private_key 'ci/mqtt5/us/mqtt5_thing/key'
>>>>>>> f3e3f79c
      - name: configure AWS credentials (Custom Authorizer)
        uses: aws-actions/configure-aws-credentials@v1
        with:
          role-to-assume: ${{ env.CI_CUSTOM_AUTHORIZER_ROLE }}
          aws-region: ${{ env.AWS_DEFAULT_REGION }}
      - name: run CustomAuthorizerConnect sample
        run: |
          python3 ${{ env.CI_UTILS_FOLDER }}/run_sample_ci.py --file ${{ env.CI_SAMPLES_CFG_FOLDER }}/ci_run_custom_authorizer_connect_cfg.json
      - name: configure AWS credentials (Shadow)
        uses: aws-actions/configure-aws-credentials@v1
        with:
          role-to-assume: ${{ env.CI_SHADOW_ROLE }}
          aws-region: ${{ env.AWS_DEFAULT_REGION }}
      - name: run Shadow sample
        run: |
          python3 ${{ env.CI_UTILS_FOLDER }}/run_sample_ci.py --file ${{ env.CI_SAMPLES_CFG_FOLDER }}/ci_run_shadow_cfg.json
      - name: configure AWS credentials (Jobs)
        uses: aws-actions/configure-aws-credentials@v1
        with:
          role-to-assume: ${{ env.CI_JOBS_ROLE }}
          aws-region: ${{ env.AWS_DEFAULT_REGION }}
      - name: run Jobs sample
        run: |
          python3 ${{ env.CI_UTILS_FOLDER }}/run_sample_ci.py --file ${{ env.CI_SAMPLES_CFG_FOLDER }}/ci_run_jobs_cfg.json
      - name: configure AWS credentials (Fleet provisioning)
        uses: aws-actions/configure-aws-credentials@v1
        with:
          role-to-assume: ${{ env.CI_FLEET_PROVISIONING_ROLE }}
          aws-region: ${{ env.AWS_DEFAULT_REGION }}
      - name: run Fleet Provisioning sample
        run: |
          echo "Generating UUID for IoT thing"
          Sample_UUID=$(python3  -c "import uuid; print (uuid.uuid4())")
          python3 ${{ env.CI_UTILS_FOLDER }}/run_sample_ci.py --file ${{ env.CI_SAMPLES_CFG_FOLDER }}/ci_run_fleet_provisioning_cfg.json --input_uuid ${Sample_UUID}
          python3 ${{ env.CI_UTILS_FOLDER }}/delete_iot_thing_ci.py --thing_name "Fleet_Thing_${Sample_UUID}" --region "us-east-1"
      - name: configure AWS credentials (Secure tunneling)
        uses: aws-actions/configure-aws-credentials@v1
        with:
          role-to-assume: ${{ env.CI_SECURE_TUNNEL }}
          aws-region: ${{ env.AWS_DEFAULT_REGION }}
      # Secure Tunneling has special requirements, so it uses a different Python file
      - name: run Secure Tunneling sample
        run: |
<<<<<<< HEAD
          python3 ${{ env.CI_UTILS_FOLDER }}/run_secure_tunnel_ci.py --sample_file "./aws-iot-device-sdk-cpp-v2/build/samples/secure_tunneling/secure_tunnel/secure-tunnel" --sample_region ${{ env.AWS_DEFAULT_REGION }}
      - name: configure AWS credentials (X509)
        uses: aws-actions/configure-aws-credentials@v1
        with:
          role-to-assume: ${{ env.CI_X509_ROLE }}
          aws-region: ${{ env.AWS_DEFAULT_REGION }}
      - name: run X509 sample
        run: |
          python3 ${{ env.CI_UTILS_FOLDER }}/run_sample_ci.py --file ${{ env.CI_SAMPLES_CFG_FOLDER }}/ci_run_x509_connect_cfg.json

=======
          python3 ${{ env.CI_UTILS_FOLDER }}/run_secure_tunnel_ci.py --sample_file "${{ env.CI_SAMPLES_FOLDER }}/secure_tunneling/secure_tunnel/secure-tunnel" --sample_region ${{ env.AWS_DEFAULT_REGION }}
>>>>>>> f3e3f79c
  # check that docs can still build
  check-docs:
    runs-on: ubuntu-20.04 # latest
    steps:
      - uses: actions/checkout@v2
        with:
          submodules: recursive
      - name: Check docs
        run: |
          echo "Compiling and installing doxygen 1.8.20 from source"
          sudo apt-get install -y llvm-11 llvm-11-dev clang-11 libclang-11-dev
          git clone https://github.com/doxygen/doxygen.git -b Release_1_8_20
          cd doxygen
          mkdir build
          cd build
          cmake -G "Unix Makefiles" -DCMAKE_BUILD_TYPE=Release -DCMAKE_INSTALL_PREFIX=/usr ..
          sudo make -j 4
          sudo make install
          cd ../..
          echo "Finished compiling and installing Doxygen"
          ./make-docs.py
  check-submodules:
    runs-on: ubuntu-latest
    steps:
      - name: Checkout Source
        uses: actions/checkout@v2
        with:
          submodules: true
          fetch-depth: 0
      - name: Check Submodules
        # note: using "@main" because "@${{env.BUILDER_VERSION}}" doesn't work
        # https://github.com/actions/runner/issues/480
        uses: awslabs/aws-crt-builder/.github/actions/check-submodules@main

  check-codegen-edits:
    runs-on: ubuntu-20.04 # latest
    steps:
      - uses: actions/checkout@v2
        with:
          fetch-depth: 0
      - name: Check for edits to code-generated files
        run: |
          ./utils/check_codegen_edits.py<|MERGE_RESOLUTION|>--- conflicted
+++ resolved
@@ -32,11 +32,8 @@
   CI_DEVICE_ADVISOR: ${{ secrets.AWS_CI_DEVICE_ADVISOR_ROLE }}
   CI_DEVICE_DEFENDER: ${{ secrets.AWS_CI_DEVICE_DEFENDER_ROLE }}
   CI_SECURE_TUNNEL: ${{ secrets.AWS_CI_SECURE_TUNNEL_ROLE }}
-<<<<<<< HEAD
   CI_X509_ROLE: ${{ secrets.AWS_CI_X509_ROLE }}
-=======
   CI_MQTT5_ROLE: ${{ secrets.AWS_CI_MQTT5_ROLE }}
->>>>>>> f3e3f79c
 
 jobs:
   linux-compat:
@@ -88,11 +85,6 @@
         run: |
           aws s3 cp s3://aws-crt-test-stuff/ci/${{ env.BUILDER_VERSION }}/linux-container-ci.sh ./linux-container-ci.sh && chmod a+x ./linux-container-ci.sh
           ./linux-container-ci.sh ${{ env.BUILDER_VERSION }} aws-crt-${{ matrix.image }} build -p ${{ env.PACKAGE_NAME }}
-<<<<<<< HEAD
-
-
-=======
->>>>>>> f3e3f79c
   linux-compiler-compat:
     runs-on: ubuntu-latest
     strategy:
@@ -174,18 +166,11 @@
       - name: run MQTT3 PubSub sample
         run: |
           cd ${{ env.CI_FOLDER }}
-<<<<<<< HEAD
           python ${{ env.CI_UTILS_FOLDER }}/run_sample_ci.py --file ${{ env.CI_SAMPLES_CFG_FOLDER }}/ci_run_pubsub_windows_cfg.json
       - name: run Windows Certificate Connect sample
         run: |
           cd ${{ env.CI_FOLDER }}
           python ${{ env.CI_UTILS_FOLDER }}/run_sample_ci.py --file ${{ env.CI_SAMPLES_CFG_FOLDER }}/ci_run_windows_cert_connect_cfg.json
-=======
-          python ${{ env.CI_UTILS_FOLDER }}/run_sample_ci.py --language CPP --sample_file '${{ env.CI_SAMPLES_FOLDER }}/pub_sub/basic_pub_sub/RelWithDebInfo/basic-pub-sub.exe' --sample_region ${{ env.AWS_DEFAULT_REGION }} --sample_secret_endpoint 'ci/endpoint' --sample_secret_certificate 'ci/PubSub/cert' --sample_secret_private_key 'ci/PubSub/key'
-      - name: run Windows Certificate Connect sample
-        run: |
-          cd ${{ env.CI_FOLDER }}
-          python ${{ env.CI_UTILS_FOLDER }}/run_sample_ci.py --language CPP --sample_file "${{ env.CI_SAMPLES_FOLDER }}/mqtt/windows_cert_connect/RelWithDebInfo/windows-cert-connect.exe" --sample_region ${{ env.AWS_DEFAULT_REGION }} --sample_secret_endpoint 'ci/endpoint' --sample_secret_certificate 'ci/PubSub/cert' --sample_secret_private_key 'ci/PubSub/key' --sample_run_certutil true
       - name: configure AWS credentials (MQTT5)
         uses: aws-actions/configure-aws-credentials@v1
         with:
@@ -195,7 +180,6 @@
         run: |
           cd ${{ env.CI_FOLDER }}
           python ${{ env.CI_UTILS_FOLDER }}/run_sample_ci.py --language CPP --sample_file '${{ env.CI_SAMPLES_FOLDER }}/mqtt5/mqtt5_pubsub/RelWithDebInfo/mqtt5_pubsub.exe' --sample_region ${{ env.AWS_DEFAULT_REGION }} --sample_secret_endpoint 'ci/endpoint' --sample_secret_certificate 'ci/mqtt5/us/mqtt5_thing/cert' --sample_secret_private_key 'ci/mqtt5/us/mqtt5_thing/key'
->>>>>>> f3e3f79c
       - name: configure AWS credentials (Device Advisor)
         uses: aws-actions/configure-aws-credentials@v1
         with:
@@ -231,18 +215,11 @@
       - name: run MQTT3 PubSub sample
         run: |
           cd ${{ env.CI_FOLDER }}
-<<<<<<< HEAD
           python ${{ env.CI_UTILS_FOLDER }}/run_sample_ci.py --file ${{ env.CI_SAMPLES_CFG_FOLDER }}/ci_run_pubsub_windows_cfg.json
       - name: run Windows Certificate Connect sample
         run: |
           cd ${{ env.CI_FOLDER }}
           python ${{ env.CI_UTILS_FOLDER }}/run_sample_ci.py --file ${{ env.CI_SAMPLES_CFG_FOLDER }}/ci_run_windows_cert_connect_cfg.json
-=======
-          python ${{ env.CI_UTILS_FOLDER }}/run_sample_ci.py --language CPP --sample_file '${{ env.CI_SAMPLES_FOLDER }}/pub_sub/basic_pub_sub/RelWithDebInfo/basic-pub-sub.exe' --sample_region ${{ env.AWS_DEFAULT_REGION }} --sample_secret_endpoint 'ci/endpoint' --sample_secret_certificate 'ci/PubSub/cert' --sample_secret_private_key 'ci/PubSub/key'
-      - name: run Windows Certificate Connect sample
-        run: |
-          cd ${{ env.CI_FOLDER }}
-          python ${{ env.CI_UTILS_FOLDER }}/run_sample_ci.py --language CPP --sample_file "${{ env.CI_SAMPLES_FOLDER }}/mqtt/windows_cert_connect/RelWithDebInfo/windows-cert-connect.exe" --sample_region ${{ env.AWS_DEFAULT_REGION }} --sample_secret_endpoint 'ci/endpoint' --sample_secret_certificate 'ci/PubSub/cert' --sample_secret_private_key 'ci/PubSub/key' --sample_run_certutil true
       - name: configure AWS credentials (MQTT5)
         uses: aws-actions/configure-aws-credentials@v1
         with:
@@ -251,8 +228,7 @@
       - name: run MQTT5 PubSub sample
         run: |
           cd ${{ env.CI_FOLDER }}
-          python ${{ env.CI_UTILS_FOLDER }}/run_sample_ci.py --language CPP --sample_file '${{ env.CI_SAMPLES_FOLDER }}/mqtt5/mqtt5_pubsub/RelWithDebInfo/mqtt5_pubsub.exe' --sample_region ${{ env.AWS_DEFAULT_REGION }} --sample_secret_endpoint 'ci/endpoint' --sample_secret_certificate 'ci/mqtt5/us/mqtt5_thing/cert' --sample_secret_private_key 'ci/mqtt5/us/mqtt5_thing/key'
->>>>>>> f3e3f79c
+          python3 ${{ env.CI_UTILS_FOLDER }}/run_sample_ci.py --file ${{ env.CI_SAMPLES_CFG_FOLDER }}/ci_run_mqtt5_pubsub_cfg.json
       - name: configure AWS credentials (Device Advisor)
         uses: aws-actions/configure-aws-credentials@v1
         with:
@@ -284,18 +260,11 @@
       - name: run MQTT3 PubSub sample
         run: |
           cd ${{ env.CI_FOLDER }}
-<<<<<<< HEAD
           python ${{ env.CI_UTILS_FOLDER }}/run_sample_ci.py --file ${{ env.CI_SAMPLES_CFG_FOLDER }}/ci_run_pubsub_windows_cfg.json
       - name: run Windows Certificate Connect sample
         run: |
           cd ${{ env.CI_FOLDER }}
           python ${{ env.CI_UTILS_FOLDER }}/run_sample_ci.py --file ${{ env.CI_SAMPLES_CFG_FOLDER }}/ci_run_windows_cert_connect_cfg.json
-=======
-          python ${{ env.CI_UTILS_FOLDER }}/run_sample_ci.py --language CPP --sample_file '${{ env.CI_SAMPLES_FOLDER }}/pub_sub/basic_pub_sub/RelWithDebInfo/basic-pub-sub.exe' --sample_region ${{ env.AWS_DEFAULT_REGION }} --sample_secret_endpoint 'ci/endpoint' --sample_secret_certificate 'ci/PubSub/cert' --sample_secret_private_key 'ci/PubSub/key'
-      - name: run Windows Certificate Connect sample
-        run: |
-          cd ${{ env.CI_FOLDER }}
-          python ${{ env.CI_UTILS_FOLDER }}/run_sample_ci.py --language CPP --sample_file "${{ env.CI_SAMPLES_FOLDER }}/mqtt/windows_cert_connect/RelWithDebInfo/windows-cert-connect.exe" --sample_region ${{ env.AWS_DEFAULT_REGION }} --sample_secret_endpoint 'ci/endpoint' --sample_secret_certificate 'ci/PubSub/cert' --sample_secret_private_key 'ci/PubSub/key' --sample_run_certutil true
       - name: configure AWS credentials (MQTT5)
         uses: aws-actions/configure-aws-credentials@v1
         with:
@@ -304,8 +273,7 @@
       - name: run MQTT5 PubSub sample
         run: |
           cd ${{ env.CI_FOLDER }}
-          python ${{ env.CI_UTILS_FOLDER }}/run_sample_ci.py --language CPP --sample_file '${{ env.CI_SAMPLES_FOLDER }}/mqtt5/mqtt5_pubsub/RelWithDebInfo/mqtt5_pubsub.exe' --sample_region ${{ env.AWS_DEFAULT_REGION }} --sample_secret_endpoint 'ci/endpoint' --sample_secret_certificate 'ci/mqtt5/us/mqtt5_thing/cert' --sample_secret_private_key 'ci/mqtt5/us/mqtt5_thing/key'
->>>>>>> f3e3f79c
+          python3 ${{ env.CI_UTILS_FOLDER }}/run_sample_ci.py --file ${{ env.CI_SAMPLES_CFG_FOLDER }}/ci_run_mqtt5_pubsub_cfg.json
       - name: configure AWS credentials (Device Advisor)
         uses: aws-actions/configure-aws-credentials@v1
         with:
@@ -338,12 +306,7 @@
       run: |
         cd ${{ env.CI_FOLDER }}
         echo "Starting to run AppVerifier with cycle pub-sub sample"
-<<<<<<< HEAD
-        python ${{ env.CI_UTILS_FOLDER }}\appverifier_launch_sample.py --sample_file ".\aws-iot-device-sdk-cpp-v2\build\samples\pub_sub\cycle_pub_sub\RelWithDebInfo\cycle-pub-sub.exe" --sample_secret_endpoint 'ci/endpoint' --sample_secret_certificate 'ci/CyclePubSub/cert' --sample_secret_private_key 'ci/CyclePubSub/key'
-
-=======
         python ${{ env.CI_UTILS_FOLDER }}/appverifier_launch_sample.py --sample_file "${{ env.CI_SAMPLES_FOLDER }}\pub_sub\cycle_pub_sub\RelWithDebInfo\cycle-pub-sub.exe" --sample_secret_endpoint 'ci/endpoint' --sample_secret_certificate 'ci/CyclePubSub/cert' --sample_secret_private_key 'ci/CyclePubSub/key'
->>>>>>> f3e3f79c
   osx:
     runs-on: macos-latest
     permissions:
@@ -364,10 +327,7 @@
           aws-region: ${{ env.AWS_DEFAULT_REGION }}
       - name: run MQTT3 PubSub sample
         run: |
-<<<<<<< HEAD
           python3 ${{ env.CI_UTILS_FOLDER }}/run_sample_ci.py --file ${{ env.CI_SAMPLES_CFG_FOLDER }}/ci_run_pubsub_cfg.json
-=======
-          python3 ${{ env.CI_UTILS_FOLDER }}/run_sample_ci.py --language CPP --sample_file "${{ env.CI_SAMPLES_FOLDER }}/pub_sub/basic_pub_sub/basic-pub-sub" --sample_region ${{ env.AWS_DEFAULT_REGION }} --sample_secret_endpoint 'ci/endpoint' --sample_secret_certificate 'ci/PubSub/cert' --sample_secret_private_key 'ci/PubSub/key'
       - name: configure AWS credentials (MQTT5)
         uses: aws-actions/configure-aws-credentials@v1
         with:
@@ -375,8 +335,7 @@
           aws-region: ${{ env.AWS_DEFAULT_REGION }}
       - name: run MQTT5 PubSub sample
         run: |
-          python3 ${{ env.CI_UTILS_FOLDER }}/run_sample_ci.py --language CPP --sample_file '${{ env.CI_SAMPLES_FOLDER }}/mqtt5/mqtt5_pubsub/mqtt5_pubsub' --sample_region ${{ env.AWS_DEFAULT_REGION }} --sample_secret_endpoint 'ci/endpoint' --sample_secret_certificate 'ci/mqtt5/us/mqtt5_thing/cert' --sample_secret_private_key 'ci/mqtt5/us/mqtt5_thing/key'
->>>>>>> f3e3f79c
+          python3 ${{ env.CI_UTILS_FOLDER }}/run_sample_ci.py --file ${{ env.CI_SAMPLES_CFG_FOLDER }}/ci_run_mqtt5_pubsub_cfg.json
       - name: configure AWS credentials (Device Advisor)
         uses: aws-actions/configure-aws-credentials@v1
         with:
@@ -386,11 +345,7 @@
         run: |
           cd ./aws-iot-device-sdk-cpp-v2
           python3 ./deviceadvisor/script/DATestRun.py
-<<<<<<< HEAD
-
-=======
   # Not strictly needed, but allows us to run Device Advisor and PubSub on Linux without needing to run all samples
->>>>>>> f3e3f79c
   linux-github-actions:
     runs-on: ubuntu-latest
     strategy:
@@ -412,10 +367,7 @@
           aws-region: ${{ env.AWS_DEFAULT_REGION }}
       - name: run MQTT3 PubSub sample
         run: |
-<<<<<<< HEAD
           python3 ${{ env.CI_UTILS_FOLDER }}/run_sample_ci.py --file ${{ env.CI_SAMPLES_CFG_FOLDER }}/ci_run_pubsub_cfg.json
-=======
-          python3 ${{ env.CI_UTILS_FOLDER }}/run_sample_ci.py --language CPP --sample_file "${{ env.CI_SAMPLES_FOLDER }}/pub_sub/basic_pub_sub/basic-pub-sub" --sample_region ${{ env.AWS_DEFAULT_REGION }} --sample_secret_endpoint 'ci/endpoint' --sample_secret_certificate 'ci/PubSub/cert' --sample_secret_private_key 'ci/PubSub/key'
       - name: configure AWS credentials (MQTT5)
         uses: aws-actions/configure-aws-credentials@v1
         with:
@@ -423,8 +375,7 @@
           aws-region: ${{ env.AWS_DEFAULT_REGION }}
       - name: run MQTT5 PubSub sample
         run: |
-          python3 ${{ env.CI_UTILS_FOLDER }}/run_sample_ci.py --language CPP --sample_file '${{ env.CI_SAMPLES_FOLDER }}/mqtt5/mqtt5_pubsub/mqtt5_pubsub' --sample_region ${{ env.AWS_DEFAULT_REGION }} --sample_secret_endpoint 'ci/endpoint' --sample_secret_certificate 'ci/mqtt5/us/mqtt5_thing/cert' --sample_secret_private_key 'ci/mqtt5/us/mqtt5_thing/key'
->>>>>>> f3e3f79c
+          python3 ${{ env.CI_UTILS_FOLDER }}/run_sample_ci.py --file ${{ env.CI_SAMPLES_CFG_FOLDER }}/ci_run_mqtt5_pubsub_cfg.json
       - name: configure AWS credentials (Device Advisor)
         uses: aws-actions/configure-aws-credentials@v1
         with:
@@ -481,13 +432,8 @@
           python3 ${{ env.CI_UTILS_FOLDER }}/run_sample_ci.py --file ${{ env.CI_SAMPLES_CFG_FOLDER }}/ci_run_basic_connect_cfg.json
       - name: run Websocket Connect sample
         run: |
-<<<<<<< HEAD
           python3 ${{ env.CI_UTILS_FOLDER }}/run_sample_ci.py --file ${{ env.CI_SAMPLES_CFG_FOLDER }}/ci_run_websocket_connect_cfg.json
-      - name: run PubSub sample
-=======
-          python3 ${{ env.CI_UTILS_FOLDER }}/run_sample_ci.py --language CPP --sample_file "${{ env.CI_SAMPLES_FOLDER }}/mqtt/websocket_connect/websocket-connect" --sample_region ${{ env.AWS_DEFAULT_REGION }} --sample_secret_endpoint 'ci/endpoint' --sample_arguments '--signing_region us-east-1'
       - name: run MQTT3 PubSub sample
->>>>>>> f3e3f79c
         run: |
           python3 ${{ env.CI_UTILS_FOLDER }}/run_sample_ci.py --file ${{ env.CI_SAMPLES_CFG_FOLDER }}/ci_run_pubsub_cfg.json
       - name: run PKCS11 Connect sample
@@ -495,10 +441,7 @@
           mkdir -p /tmp/tokens
           export SOFTHSM2_CONF=/tmp/softhsm2.conf
           echo "directories.tokendir = /tmp/tokens" > /tmp/softhsm2.conf
-<<<<<<< HEAD
           python3 ${{ env.CI_UTILS_FOLDER }}/run_sample_ci.py --file ${{ env.CI_SAMPLES_CFG_FOLDER }}/ci_run_pkcs11_connect_cfg.json
-=======
-          python3 ${{ env.CI_UTILS_FOLDER }}/run_sample_ci.py --language CPP --sample_file "${{ env.CI_SAMPLES_FOLDER }}/mqtt/pkcs11_connect/pkcs11-connect" --sample_region ${{ env.AWS_DEFAULT_REGION }} --sample_secret_endpoint 'ci/endpoint' --sample_secret_certificate 'ci/PubSub/cert' --sample_secret_private_key 'ci/PubSub/keyp8' --sample_run_softhsm 'true' --sample_arguments '--pkcs11_lib /usr/lib/softhsm/libsofthsm2.so --pin 0000 --token_label my-token --key_label my-key'
       - name: configure AWS credentials (MQTT5)
         uses: aws-actions/configure-aws-credentials@v1
         with:
@@ -506,8 +449,7 @@
           aws-region: ${{ env.AWS_DEFAULT_REGION }}
       - name: run MQTT5 PubSub sample
         run: |
-          python3 ${{ env.CI_UTILS_FOLDER }}/run_sample_ci.py --language CPP --sample_file '${{ env.CI_SAMPLES_FOLDER }}/mqtt5/mqtt5_pubsub/mqtt5_pubsub' --sample_region ${{ env.AWS_DEFAULT_REGION }} --sample_secret_endpoint 'ci/endpoint' --sample_secret_certificate 'ci/mqtt5/us/mqtt5_thing/cert' --sample_secret_private_key 'ci/mqtt5/us/mqtt5_thing/key'
->>>>>>> f3e3f79c
+          python3 ${{ env.CI_UTILS_FOLDER }}/run_sample_ci.py --file ${{ env.CI_SAMPLES_CFG_FOLDER }}/ci_run_mqtt5_pubsub_cfg.json
       - name: configure AWS credentials (Custom Authorizer)
         uses: aws-actions/configure-aws-credentials@v1
         with:
@@ -551,7 +493,6 @@
       # Secure Tunneling has special requirements, so it uses a different Python file
       - name: run Secure Tunneling sample
         run: |
-<<<<<<< HEAD
           python3 ${{ env.CI_UTILS_FOLDER }}/run_secure_tunnel_ci.py --sample_file "./aws-iot-device-sdk-cpp-v2/build/samples/secure_tunneling/secure_tunnel/secure-tunnel" --sample_region ${{ env.AWS_DEFAULT_REGION }}
       - name: configure AWS credentials (X509)
         uses: aws-actions/configure-aws-credentials@v1
@@ -562,9 +503,6 @@
         run: |
           python3 ${{ env.CI_UTILS_FOLDER }}/run_sample_ci.py --file ${{ env.CI_SAMPLES_CFG_FOLDER }}/ci_run_x509_connect_cfg.json
 
-=======
-          python3 ${{ env.CI_UTILS_FOLDER }}/run_secure_tunnel_ci.py --sample_file "${{ env.CI_SAMPLES_FOLDER }}/secure_tunneling/secure_tunnel/secure-tunnel" --sample_region ${{ env.AWS_DEFAULT_REGION }}
->>>>>>> f3e3f79c
   # check that docs can still build
   check-docs:
     runs-on: ubuntu-20.04 # latest

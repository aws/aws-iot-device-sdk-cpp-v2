--- conflicted
+++ resolved
@@ -10,13 +10,8 @@
   BUILDER_VERSION: v0.9.21
   BUILDER_SOURCE: releases
   BUILDER_HOST: https://d19elf31gohf1l.cloudfront.net
-<<<<<<< HEAD
   PACKAGE_NAME: aws-iot-device-sdk-cpp-v2
   LINUX_BASE_IMAGE: ubuntu-18-x64
-=======
-  PACKAGE_NAME: STAGING-aws-iot-device-sdk-cpp-v2
-  LINUX_BASE_IMAGE: ubuntu-16-x64
->>>>>>> 0ddf2b4b
   RUN: ${{ github.run_id }}-${{ github.run_number }}
   AWS_DEFAULT_REGION: us-east-1
   DA_TOPIC: test/da
@@ -54,7 +49,6 @@
     permissions:
       id-token: write # This is required for requesting the JWT
     steps:
-<<<<<<< HEAD
       - name: configure AWS credentials (containers)
         uses: aws-actions/configure-aws-credentials@v1
         with:
@@ -67,34 +61,6 @@
           aws s3 cp s3://aws-crt-test-stuff/ci/${{ env.BUILDER_VERSION }}/linux-container-ci.sh ./linux-container-ci.sh && chmod a+x ./linux-container-ci.sh
           ./linux-container-ci.sh ${{ env.BUILDER_VERSION }} aws-crt-${{ matrix.image }} build -p ${{ env.PACKAGE_NAME }}
 
-=======
-      - name: Checkout Sources
-        uses: actions/checkout@v2
-        with:
-          submodules: "recursive"
-      # We can't use the `uses: docker://image` version yet, GitHub lacks authentication for actions -> packages
-      - name: Build ${{ env.PACKAGE_NAME }}
-        run: |
-          echo "${{ secrets.GITHUB_TOKEN }}" | docker login docker.pkg.github.com -u awslabs --password-stdin
-          export DOCKER_IMAGE=docker.pkg.github.com/awslabs/aws-crt-builder/aws-crt-${{ matrix.image }}:${{ env.BUILDER_VERSION }}
-          docker pull $DOCKER_IMAGE
-          docker run --mount type=bind,source=$(pwd),target=/root/${{ env.PACKAGE_NAME }} --env GITHUB_REF $DOCKER_IMAGE build -p ${{ env.PACKAGE_NAME }}
-
-  al2:
-    runs-on: ubuntu-latest
-    steps:
-      - name: Checkout Sources
-        uses: actions/checkout@v2
-        with:
-          submodules: "recursive"
-      # We can't use the `uses: docker://image` version yet, GitHub lacks authentication for actions -> packages
-      - name: Build ${{ env.PACKAGE_NAME }} + consumers
-        run: |
-          echo "${{ secrets.GITHUB_TOKEN }}" | docker login docker.pkg.github.com -u awslabs --password-stdin
-          export DOCKER_IMAGE=docker.pkg.github.com/awslabs/aws-crt-builder/aws-crt-al2-x64:${{ env.BUILDER_VERSION }}
-          docker pull $DOCKER_IMAGE
-          docker run --mount type=bind,source=$(pwd),target=/root/${{ env.PACKAGE_NAME }} --env GITHUB_REF $DOCKER_IMAGE build -p ${{ env.PACKAGE_NAME }} --spec=downstream
->>>>>>> 0ddf2b4b
 
   raspberry:
     runs-on: ubuntu-20.04 # latest
@@ -106,7 +72,6 @@
     permissions:
       id-token: write # This is required for requesting the JWT
     steps:
-<<<<<<< HEAD
       - name: configure AWS credentials (containers)
         uses: aws-actions/configure-aws-credentials@v1
         with:
@@ -120,19 +85,6 @@
           aws s3 cp s3://aws-crt-test-stuff/ci/${{ env.BUILDER_VERSION }}/linux-container-ci.sh ./linux-container-ci.sh && chmod a+x ./linux-container-ci.sh
           ./linux-container-ci.sh ${{ env.BUILDER_VERSION }} aws-crt-${{ matrix.image }} build -p ${{ env.PACKAGE_NAME }}
  
-=======
-      - name: Checkout Sources
-        uses: actions/checkout@v2
-        with:
-          submodules: "recursive"
-      # We can't use the `uses: docker://image` version yet, GitHub lacks authentication for actions -> packages
-      - name: Build ${{ env.PACKAGE_NAME }}
-        run: |
-          echo "${{ secrets.GITHUB_TOKEN }}" | docker login docker.pkg.github.com -u awslabs --password-stdin
-          export DOCKER_IMAGE=docker.pkg.github.com/awslabs/aws-crt-builder/aws-crt-${{ env.LINUX_BASE_IMAGE }}:${{ env.BUILDER_VERSION }}
-          docker pull $DOCKER_IMAGE
-          docker run --mount type=bind,source=$(pwd),target=/root/${{ env.PACKAGE_NAME }} --env GITHUB_REF $DOCKER_IMAGE build -p ${{ env.PACKAGE_NAME }} --compiler=clang-${{ matrix.version }} --config Debug
->>>>>>> 0ddf2b4b
 
   linux-compiler-compat:
     runs-on: ubuntu-latest
@@ -153,7 +105,6 @@
     permissions:
       id-token: write # This is required for requesting the JWT
     steps:
-<<<<<<< HEAD
       - name: configure AWS credentials (containers)
         uses: aws-actions/configure-aws-credentials@v1
         with:
@@ -164,26 +115,12 @@
         run: |
           aws s3 cp s3://aws-crt-test-stuff/ci/${{ env.BUILDER_VERSION }}/linux-container-ci.sh ./linux-container-ci.sh && chmod a+x ./linux-container-ci.sh
           ./linux-container-ci.sh ${{ env.BUILDER_VERSION }} aws-crt-${{ env.LINUX_BASE_IMAGE }} build -p ${{ env.PACKAGE_NAME }} --compiler=${{ matrix.compiler }}
-=======
-      - name: Checkout Sources
-        uses: actions/checkout@v2
-        with:
-          submodules: "recursive"
-      # We can't use the `uses: docker://image` version yet, GitHub lacks authentication for actions -> packages
-      - name: Build ${{ env.PACKAGE_NAME }}
-        run: |
-          echo "${{ secrets.GITHUB_TOKEN }}" | docker login docker.pkg.github.com -u awslabs --password-stdin
-          export DOCKER_IMAGE=docker.pkg.github.com/awslabs/aws-crt-builder/aws-crt-${{ env.LINUX_BASE_IMAGE }}:${{ env.BUILDER_VERSION }}
-          docker pull $DOCKER_IMAGE
-          docker run --mount type=bind,source=$(pwd),target=/root/${{ env.PACKAGE_NAME }} --env GITHUB_REF $DOCKER_IMAGE build -p ${{ env.PACKAGE_NAME }} --compiler=gcc-${{ matrix.version }}
->>>>>>> 0ddf2b4b
 
   byo-crypto:
     runs-on: ubuntu-latest
     permissions:
       id-token: write # This is required for requesting the JWT
     steps:
-<<<<<<< HEAD
     - name: configure AWS credentials (containers)
       uses: aws-actions/configure-aws-credentials@v1
       with:
@@ -194,19 +131,6 @@
       run: |
         aws s3 cp s3://aws-crt-test-stuff/ci/${{ env.BUILDER_VERSION }}/linux-container-ci.sh ./linux-container-ci.sh && chmod a+x ./linux-container-ci.sh
         ./linux-container-ci.sh ${{ env.BUILDER_VERSION }} aws-crt-${{ env.LINUX_BASE_IMAGE }} build -p ${{ env.PACKAGE_NAME }} --cmake-extra=-DBYO_CRYPTO=ON --variant=skip_sample
-=======
-      - name: Checkout Sources
-        uses: actions/checkout@v2
-        with:
-          submodules: "recursive"
-      # We can't use the `uses: docker://image` version yet, GitHub lacks authentication for actions -> packages
-      - name: Build ${{ env.PACKAGE_NAME }}
-        run: |
-          echo "${{ secrets.GITHUB_TOKEN }}" | docker login docker.pkg.github.com -u awslabs --password-stdin
-          export DOCKER_IMAGE=docker.pkg.github.com/awslabs/aws-crt-builder/aws-crt-${{ env.LINUX_BASE_IMAGE }}:${{ env.BUILDER_VERSION }}
-          docker pull $DOCKER_IMAGE
-          docker run --mount type=bind,source=$(pwd),target=/root/${{ env.PACKAGE_NAME }} --env GITHUB_REF $DOCKER_IMAGE --version=${BUILDER_VERSION} build -p ${{ env.PACKAGE_NAME }} --cmake-extra=-DBYO_CRYPTO=ON skip_samples=1
->>>>>>> 0ddf2b4b
 
   linux-no-cpu-extensions:
     runs-on: ubuntu-latest
@@ -235,11 +159,8 @@
           submodules: "recursive"
       - name: Build ${{ env.PACKAGE_NAME }} + consumers
         run: |
-<<<<<<< HEAD
           md ${{ env.CI_FOLDER }}
           cd ${{ env.CI_FOLDER }}
-=======
->>>>>>> 0ddf2b4b
           python -c "from urllib.request import urlretrieve; urlretrieve('${{ env.BUILDER_HOST }}/${{ env.BUILDER_SOURCE }}/${{ env.BUILDER_VERSION }}/builder.pyz', 'builder.pyz')"
           python builder.pyz build -p ${{ env.PACKAGE_NAME }}
       - name: Running samples in CI setup
@@ -277,25 +198,10 @@
     permissions:
       id-token: write # This is required for requesting the JWT
     steps:
-<<<<<<< HEAD
       - name: Build ${{ env.PACKAGE_NAME }} + consumers
         run: |
           md ${{ env.CI_FOLDER }}
           cd ${{ env.CI_FOLDER }}
-=======
-      - name: Checkout Sources
-        uses: actions/checkout@v2
-        with:
-          submodules: "recursive"
-      - uses: ilammy/msvc-dev-cmd@v1
-        with:
-          toolset: 14.0
-          arch: ${{ matrix.arch }}
-          uwp: false
-          spectre: true
-      - name: Build ${{ env.PACKAGE_NAME }} + consumers
-        run: |
->>>>>>> 0ddf2b4b
           python -c "from urllib.request import urlretrieve; urlretrieve('${{ env.BUILDER_HOST }}/${{ env.BUILDER_SOURCE }}/${{ env.BUILDER_VERSION }}/builder.pyz?run=${{ env.RUN }}', 'builder.pyz')"
           python builder.pyz build -p ${{ env.PACKAGE_NAME }} --cmake-extra=-Tv140 --cmake-extra=-A${{ matrix.arch }}
       - name: Running samples in CI setup
@@ -590,7 +496,6 @@
       - name: Check Submodules
         # note: using "@main" because "@${{env.BUILDER_VERSION}}" doesn't work
         # https://github.com/actions/runner/issues/480
-<<<<<<< HEAD
         uses: awslabs/aws-crt-builder/.github/actions/check-submodules@main
 
   check-codegen-edits:
@@ -601,7 +506,4 @@
           fetch-depth: 0
       - name: Check for edits to code-generated files
         run: |
-          ./utils/check_codegen_edits.py
-=======
-        uses: awslabs/aws-crt-builder/.github/actions/check-submodules@main
->>>>>>> 0ddf2b4b
+          ./utils/check_codegen_edits.py
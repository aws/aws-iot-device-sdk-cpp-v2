--- conflicted
+++ resolved
@@ -118,16 +118,11 @@
         @ONLY)
 
 install(FILES "${CMAKE_CURRENT_BINARY_DIR}/iotidentity-cpp-config.cmake"
-<<<<<<< HEAD
-        DESTINATION "${CMAKE_INSTALL_LIBDIR}/IotIdentity-cpp/cmake/"
+        DESTINATION "${CMAKE_INSTALL_LIBDIR}/cmake/IotIdentity-cpp/"
         COMPONENT Development)
 
 if(NOT CMAKE_CROSSCOMPILING)
     if (BUILD_TESTING AND NOT BYO_CRYPTO)
         add_subdirectory(tests)
     endif()
-endif()
-=======
-        DESTINATION "${CMAKE_INSTALL_LIBDIR}/cmake/IotIdentity-cpp/"
-        COMPONENT Development)
->>>>>>> f7318165
+endif()
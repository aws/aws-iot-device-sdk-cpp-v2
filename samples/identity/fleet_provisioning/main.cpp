--- conflicted
+++ resolved
@@ -140,14 +140,9 @@
         caFile = s_getCmdOption(argv, argv + argc, "--ca_file");
     }
 
-<<<<<<< HEAD
-    //if CSRFile provided
-    if (s_cmdOptionExists(argv, argv + argc, "--csr")) {
-=======
     // if CSRFile provided
     if (s_cmdOptionExists(argv, argv + argc, "--csr"))
     {
->>>>>>> 47af3ae7
         csrFile = getFileData(s_getCmdOption(argv, argv + argc, "--csr")).c_str();
     }
 

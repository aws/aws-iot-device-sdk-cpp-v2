# Sample apps for the AWS IoT Device SDK for C++ v2

* [Basic MQTT Pub-Sub](#basic-mqtt-pub-sub)
* [Raw MQTT Pub-Sub](#raw-mqtt-pub-sub)
* [Fleet provisioning](#fleet-provisioning)
* [Shadow](#shadow)
* [Jobs](#jobs)
* [Greengrass discovery](#greengrass-discovery)

## Build Instruction

Firstly, build and install aws-iot-devices-sdk-cpp-v2 with following instructions from [Installation](../README.md#Installation).

### Build samples

Change directory into one of the samples. Under the directory of the sample, run the following commands:

``` sh
mkdir build
cd build
cmake -DCMAKE_PREFIX_PATH="<absolute path sdk-cpp-workspace dir>" -DCMAKE_BUILD_TYPE="<Release|RelWithDebInfo|Debug>" ..
cmake --build . --config "<Release|RelWithDebInfo|Debug>"
```

#### Note

* `-DCMAKE_PREFIX_PATH` needs to be set to the path aws-iot-device-sdk-cpp-v2 installed. Since [Installation](../README.md#Installation) takes sdk-cpp-workspace as an example, here takes that as an example too.

* `-DCMAKE_BUILD_TYPE` and `--config` needs to match the CMAKE_BUILD_TYPE when aws-iot-device-sdk-cpp-v2 built. `--config` is only REQUIRED for multi-configuration build tools.

## Basic MQTT Pub-Sub

This sample uses the
[Message Broker](https://docs.aws.amazon.com/iot/latest/developerguide/iot-message-broker.html)
for AWS IoT to send and receive messages through an MQTT connection.
On startup, the device connects to the server and subscribes to a topic.

The terminal prompts the user for input. Type something and press enter to publish a message to the topic.
Since the sample is subscribed to the same topic, it will also receive the message back from the server.
Type `quit` and press enter to end the sample.

Source: `samples/mqtt/basic_pub_sub/main.cpp`

Your Thing's
[Policy](https://docs.aws.amazon.com/iot/latest/developerguide/iot-policies.html)
must provide privileges for this sample to connect, subscribe, publish,
and receive.

<details>
<summary>(see sample policy)</summary>
<pre>
{
  "Version": "2012-10-17",
  "Statement": [

    {
      "Effect": "Allow",
      "Action": [
        "iot:Publish",
        "iot:Receive"
      ],
      "Resource": [
        "arn:aws:iot:<b>region</b>:<b>account</b>:topic/test/topic"
      ]
    },
    {
      "Effect": "Allow",
      "Action": [
        "iot:Subscribe"
      ],
      "Resource": [
        "arn:aws:iot:<b>region</b>:<b>account</b>:topicfilter/test/topic"
      ]
    },
    {
      "Effect": "Allow",
      "Action": [
        "iot:Connect"
      ],
      "Resource": [
        "arn:aws:iot:<b>region</b>:<b>account</b>:client/test-*"
      ]
    }

  ]
}
</pre>
</details>

To run the basic MQTT Pub-Sub use the following command:

``` sh
./basic-pub-sub --endpoint <endpoint> --ca_file <path to root CA>
--cert <path to the certificate> --key <path to the private key>
--topic <topic name>
```

## Raw MQTT Pub-Sub

This sample is similar to the Basic Pub-Sub, but the connection setup is more manual.
This is a starting point for using custom
[Configurable Endpoints](https://docs.aws.amazon.com/iot/latest/developerguide/iot-custom-endpoints-configurable.html).

source: `samples/mqtt/raw_pub_sub/main.cpp`

## Shadow

This sample uses the AWS IoT
[Device Shadow](https://docs.aws.amazon.com/iot/latest/developerguide/iot-device-shadows.html)
Service to keep a property in
sync between device and server. Imagine a light whose color may be changed
through an app, or set by a local user.

Once connected, type a value in the terminal and press Enter to update
the property's "reported" value. The sample also responds when the "desired"
value changes on the server. To observe this, edit the Shadow document in
the AWS Console and set a new "desired" value.

On startup, the sample requests the shadow document to learn the property's
initial state. The sample also subscribes to "delta" events from the server,
which are sent when a property's "desired" value differs from its "reported"
value. When the sample learns of a new desired value, that value is changed
on the device and an update is sent to the server with the new "reported"
value.

Source: `samples/shadow/shadow_sync/main.cpp`

Your Thing's
[Policy](https://docs.aws.amazon.com/iot/latest/developerguide/iot-policies.html)
must provide privileges for this sample to connect, subscribe, publish,
and receive.

<details>
<summary>(see sample policy)</summary>
<pre>
{
  "Version": "2012-10-17",
  "Statement": [

    {
      "Effect": "Allow",
      "Action": [
        "iot:Publish"
      ],
      "Resource": [
        "arn:aws:iot:<b>region</b>:<b>account</b>:topic/$aws/things/<b>thingname</b>/shadow/get",
        "arn:aws:iot:<b>region</b>:<b>account</b>:topic/$aws/things/<b>thingname</b>/shadow/update"
      ]
    },
    {
      "Effect": "Allow",
      "Action": [
        "iot:Receive"
      ],
      "Resource": [
        "arn:aws:iot:<b>region</b>:<b>account</b>:topic/$aws/things/<b>thingname</b>/shadow/get/accepted",
        "arn:aws:iot:<b>region</b>:<b>account</b>:topic/$aws/things/<b>thingname</b>/shadow/get/rejected",
        "arn:aws:iot:<b>region</b>:<b>account</b>:topic/$aws/things/<b>thingname</b>/shadow/update/accepted",
        "arn:aws:iot:<b>region</b>:<b>account</b>:topic/$aws/things/<b>thingname</b>/shadow/update/rejected",
        "arn:aws:iot:<b>region</b>:<b>account</b>:topic/$aws/things/<b>thingname</b>/shadow/update/delta"
      ]
    },
    {
      "Effect": "Allow",
      "Action": [
        "iot:Subscribe"
      ],
      "Resource": [
        "arn:aws:iot:<b>region</b>:<b>account</b>:topicfilter/$aws/things/<b>thingname</b>/shadow/get/accepted",
        "arn:aws:iot:<b>region</b>:<b>account</b>:topicfilter/$aws/things/<b>thingname</b>/shadow/get/rejected",
        "arn:aws:iot:<b>region</b>:<b>account</b>:topicfilter/$aws/things/<b>thingname</b>/shadow/update/accepted",
        "arn:aws:iot:<b>region</b>:<b>account</b>:topicfilter/$aws/things/<b>thingname</b>/shadow/update/rejected",
        "arn:aws:iot:<b>region</b>:<b>account</b>:topicfilter/$aws/things/<b>thingname</b>/shadow/update/delta"
      ]
    },
    {
      "Effect": "Allow",
      "Action": "iot:Connect",
      "Resource": "arn:aws:iot:<b>region</b>:<b>account</b>:client/test-*"
    }

  ]
}
</pre>
</details>

## Jobs

This sample uses the AWS IoT
[Jobs](https://docs.aws.amazon.com/iot/latest/developerguide/iot-jobs.html)
Service to describe jobs to execute.

This sample requires you to create jobs for your device to execute. See
[instructions here](https://docs.aws.amazon.com/iot/latest/developerguide/create-manage-jobs.html).

On startup, the sample describes a job that is pending execution.

Source: `samples/jobs/describe_job_execution/main.cpp`

Your Thing's
[Policy](https://docs.aws.amazon.com/iot/latest/developerguide/iot-policies.html)
must provide privileges for this sample to connect, subscribe, publish,
and receive.
<details>
<summary>(see sample policy)</summary>
<pre>
{
  "Version": "2012-10-17",
  "Statement": [

    {
      "Effect": "Allow",
      "Action": [
        "iot:Publish"
      ],
      "Resource": [
        "arn:aws:iot:<b>region</b>:<b>account</b>:topic/$aws/things/<b>thingname</b>/jobs/start-next",
        "arn:aws:iot:<b>region</b>:<b>account</b>:topic/$aws/things/<b>thingname</b>/jobs/*/update"
      ]
    },
    {
      "Effect": "Allow",
      "Action": [
        "iot:Receive"
      ],
      "Resource": [
        "arn:aws:iot:<b>region</b>:<b>account</b>:topic/$aws/things/<b>thingname</b>/jobs/notify-next",
        "arn:aws:iot:<b>region</b>:<b>account</b>:topic/$aws/things/<b>thingname</b>/jobs/start-next/accepted",
        "arn:aws:iot:<b>region</b>:<b>account</b>:topic/$aws/things/<b>thingname</b>/jobs/start-next/rejected",
        "arn:aws:iot:<b>region</b>:<b>account</b>:topic/$aws/things/<b>thingname</b>/jobs/*/update/accepted",
        "arn:aws:iot:<b>region</b>:<b>account</b>:topic/$aws/things/<b>thingname</b>/jobs/*/update/rejected"
      ]
    },
    {
      "Effect": "Allow",
      "Action": [
        "iot:Subscribe"
      ],
      "Resource": [
        "arn:aws:iot:<b>region</b>:<b>account</b>:topicfilter/$aws/things/<b>thingname</b>/jobs/notify-next",
        "arn:aws:iot:<b>region</b>:<b>account</b>:topicfilter/$aws/things/<b>thingname</b>/jobs/start-next/accepted",
        "arn:aws:iot:<b>region</b>:<b>account</b>:topicfilter/$aws/things/<b>thingname</b>/jobs/start-next/rejected",
        "arn:aws:iot:<b>region</b>:<b>account</b>:topicfilter/$aws/things/<b>thingname</b>/jobs/*/update/accepted",
        "arn:aws:iot:<b>region</b>:<b>account</b>:topicfilter/$aws/things/<b>thingname</b>/jobs/*/update/rejected"
      ]
    },
    {
      "Effect": "Allow",
      "Action": "iot:Connect",
      "Resource": "arn:aws:iot:<b>region</b>:<b>account</b>:client/test-*"
    }

  ]
}
</pre>
</details>

<<<<<<< HEAD
## Fleet provisioning

This sample uses the AWS IoT
[Fleet provisioning](https://docs.aws.amazon.com/iot/latest/developerguide/provision-wo-cert.html)
to provision devices using either a CSR or KeysAndcertificate and subsequently calls RegisterThing.

On startup, the script subscribes to topics based on the request type of either CSR or Keys topics,
publishes the request to corresponding topic and calls RegisterThing.

Source: `samples/identity/fleet_provisioning/main.cpp`

Run the sample like this to provision using CreateKeysAndCertificate:

``` sh
./fleet-provisioning --endpoint <endpoint> --ca_file <path to root CA>
--cert <path to the certificate> --key <path to the private key>
--template_name <template name> --template_parameters <template parameters json>
```

Run the sample like this to provision using Csr:

``` sh
./fleet-provisioning --endpoint <endpoint> --ca_file <path to root CA>
--cert <path to the certificate> --key <path to the private key>
--template_name <template name> --template_parameters <template parameters json> --csr <path to the CSR in PEM format>
```

Your Thing's
[Policy](https://docs.aws.amazon.com/iot/latest/developerguide/iot-policies.html)
must provide privileges for this sample to connect, subscribe, publish,
and receive.

<details>
<summary>(see sample policy)</summary>
<pre>
{
  "Version": "2012-10-17",
  "Statement": [
    {
      "Effect": "Allow",
      "Action": [
        "iot:Publish"
      ],
      "Resource": [
        "arn:aws:iot:<b>region</b>:<b>account</b>:topic/$aws/certificates/create/json",
        "arn:aws:iot:<b>region</b>:<b>account</b>:topic/$aws/certificates/create-from-csr/json",
        "arn:aws:iot:<b>region</b>:<b>account</b>:topic/$aws/provisioning-templates/<b>templatename</b>/provision/json"
      ]
    },
    {
      "Effect": "Allow",
      "Action": [
        "iot:Receive",
        "iot:Subscribe"
      ],
      "Resource": [
        "arn:aws:iot:<b>region</b>:<b>account</b>:topic/$aws/certificates/create/json/accepted",
        "arn:aws:iot:<b>region</b>:<b>account</b>:topic/$aws/certificates/create/json/rejected",
        "arn:aws:iot:<b>region</b>:<b>account</b>:topic/$aws/certificates/create-from-csr/json/accepted",
        "arn:aws:iot:<b>region</b>:<b>account</b>:topic/$aws/certificates/create-from-csr/json/rejected",
        "arn:aws:iot:<b>region</b>:<b>account</b>:topic/$aws/provisioning-templates/<b>templatename</b>/provision/json/accepted",
        "arn:aws:iot:<b>region</b>:<b>account</b>:topic/$aws/provisioning-templates/<b>templatename</b>/provision/json/rejected"
      ]
    },
    {
      "Effect": "Allow",
      "Action": "iot:Connect",
      "Resource": "arn:aws:iot:<b>region</b>:<b>account</b>:client/test-*"
    }
  ]
}
</pre>
</details>

### Fleet Provisioning Detailed Instructions

#### Aws Resource Setup

Fleet provisioning requires some additional AWS resources be set up first. This section documents the steps you need to take to
get the sample up and running. These steps assume you have the AWS CLI installed and the default user/credentials has
sufficient permission to perform all of the listed operations. You will also need python3 to be able to run parse_cert_set_result.py. These steps are based on provisioning setup steps
that can be found at [Embedded C SDK Setup](https://docs.aws.amazon.com/freertos/latest/lib-ref/c-sdk/provisioning/provisioning_tests.html#provisioning_system_tests_setup).

First, create the IAM role that will be needed by the fleet provisioning template. Replace `RoleName` with a name of the role you want to create. 
``` sh
aws iam create-role \
    --role-name [RoleName] \
    --assume-role-policy-document '{"Version":"2012-10-17","Statement":[{"Action":"sts:AssumeRole","Effect":"Allow","Principal":{"Service":"iot.amazonaws.com"}}]}'
```
Next, attach a policy to the role created in the first step. Replace `RoleName` with the name of the role you created previously.
``` sh
aws iam attach-role-policy \
        --role-name [RoleName] \
        --policy-arn arn:aws:iam::aws:policy/service-role/AWSIoTThingsRegistration
```
Finally, create the template resource which will be used for provisioning by the demo application. This needs to be done only 
once.  To create a template, the following AWS CLI command may be used. Replace `TemplateName` with the name of the fleet 
provisioning template you want to create. Replace `RoleName` with the name of the role you created previously. Replace 
`TemplateJSON` with the template body as a JSON string (containing escape characters). Replace `account` with your AWS 
account number. 
``` sh
aws iot create-provisioning-template \
        --template-name [TemplateName] \
        --provisioning-role-arn arn:aws:iam::[account]:role/[RoleName] \
        --template-body "[TemplateJSON]" \
        --enabled 
```
The rest of the instructions assume you have used the following for the template body:
``` sh
{\"Parameters\":{\"DeviceLocation\":{\"Type\":\"String\"},\"AWS::IoT::Certificate::Id\":{\"Type\":\"String\"},\"SerialNumber\":{\"Type\":\"String\"}},\"Mappings\":{\"LocationTable\":{\"Seattle\":{\"LocationUrl\":\"https://example.aws\"}}},\"Resources\":{\"thing\":{\"Type\":\"AWS::IoT::Thing\",\"Properties\":{\"ThingName\":{\"Fn::Join\":[\"\",[\"ThingPrefix_\",{\"Ref\":\"SerialNumber\"}]]},\"AttributePayload\":{\"version\":\"v1\",\"serialNumber\":\"serialNumber\"}},\"OverrideSettings\":{\"AttributePayload\":\"MERGE\",\"ThingTypeName\":\"REPLACE\",\"ThingGroups\":\"DO_NOTHING\"}},\"certificate\":{\"Type\":\"AWS::IoT::Certificate\",\"Properties\":{\"CertificateId\":{\"Ref\":\"AWS::IoT::Certificate::Id\"},\"Status\":\"Active\"},\"OverrideSettings\":{\"Status\":\"REPLACE\"}},\"policy\":{\"Type\":\"AWS::IoT::Policy\",\"Properties\":{\"PolicyDocument\":{\"Version\":\"2012-10-17\",\"Statement\":[{\"Effect\":\"Allow\",\"Action\":[\"iot:Connect\",\"iot:Subscribe\",\"iot:Publish\",\"iot:Receive\"],\"Resource\":\"*\"}]}}}},\"DeviceConfiguration\":{\"FallbackUrl\":\"https://www.example.com/test-site\",\"LocationUrl\":{\"Fn::FindInMap\":[\"LocationTable\",{\"Ref\":\"DeviceLocation\"},\"LocationUrl\"]}}}
```
If you use a different body, you may need to pass in different template parameters.

#### Running the sample and provisioning using a certificate-key set from a provisioning claim

To run the provisioning sample, you'll need a certificate and key set with sufficient permissions. Provisioning certificates are normally 
created ahead of time and placed on your device, but for this sample, we will just create them on the fly. You can also
use any certificate set you've already created if it has sufficient IoT permissions and in doing so, you can skip the step
that calls `create-provisioning-claim`.
 
We've included a script in the utils folder that creates certificate and key files from the response of calling
`create-provisioning-claim`. These dynamically sourced certificates are only valid for five minutes. When running the command, 
you'll need to substitute the name of the template you previously created, and on Windows, replace the paths with something appropriate.

(Optional) Create a temporary provisioning claim certificate set. This command is executed in the debug folder(`aws-iot-device-sdk-cpp-v2-build\samples\identity\fleet_provisioning\Debug`):
``` sh
aws iot create-provisioning-claim \
        --template-name [TemplateName] \
        | python ../../../../../aws-iot-device-sdk-cpp-v2/utils/parse_cert_set_result.py \
        --path /tmp \
        --filename provision
```

The provisioning claim's cert and key set have been written to `/tmp/provision*`. Now you can use these temporary keys
to perform the actual provisioning. If you are not using the temporary provisioning certificate, replace the paths for `--cert` 
and `--key` appropriately:

``` sh
./fleet-provisioning \
        --endpoint [your endpoint]-ats.iot.[region].amazonaws.com \
        --ca_file [pathToRootCA] \
        --cert /tmp/provision.cert.pem \
        --key /tmp/provision.private.key \
        --template_name [TemplateName] \
        --template_parameters "{\"SerialNumber\":\"1\",\"DeviceLocation\":\"Seattle\"}"
```

Notice that we provided substitution values for the two parameters in the template body, `DeviceLocation` and `SerialNumber`.

#### Run the sample using the certificate signing request workflow

To run the sample with this workflow, you'll need to create a certificate signing request.

First create a certificate-key pair:
``` sh
openssl genrsa -out /tmp/deviceCert.key 2048
```

Next create a certificate signing request from it:
``` sh
openssl req -new -key /tmp/deviceCert.key -out /tmp/deviceCert.csr
```

(Optional) As with the previous workflow, we'll create a temporary certificate set from a provisioning claim. This step can
be skipped if you're using a certificate set capable of provisioning the device. This command is executed in the debug folder(`aws-iot-device-sdk-cpp-v2-build\samples\identity\fleet_provisioning\Debug`):

``` sh
aws iot create-provisioning-claim \
        --template-name [TemplateName] \
        | python ../../../../../aws-iot-device-sdk-cpp-v2/utils/parse_cert_set_result.py \
        --path /tmp \
        --filename provision
```

Finally, supply the certificate signing request while invoking the provisioning sample. As with the previous workflow, if
using a permanent certificate set, replace the paths specified in the `--cert` and `--key` arguments:
``` sh
./fleet-provisioning \
        --endpoint [your endpoint]-ats.iot.[region].amazonaws.com \
        --ca_file [pathToRootCA] \
        --cert /tmp/provision.cert.pem \
        --key /tmp/provision.private.key \
        --template_name [TemplateName] \
        --template_parameters "{\"SerialNumber\":\"1\",\"DeviceLocation\":\"Seattle\"}" \
        --csr /tmp/deviceCert.csr
```

## Greengrass Discovery
=======
## Secure Tunneling

This sample uses the AWS IoT [Secure Tunneling](https://docs.aws.amazon.com/iot/latest/developerguide/secure-tunneling.html) Service to receive a tunnel notification.

This sample requires you to create a tunnel for your thing. See [instructions here](https://docs.aws.amazon.com/iot/latest/developerguide/secure-tunneling-tutorial.html).

On startup, the sample will wait until it receives, and then displays the tunnel notification.

Source: `samples/secure_tunneling`

## Greengrass discovery
>>>>>>> 163fdf3b

This sample intended for use directly with the
[Getting Started with AWS IoT Greengrass](https://docs.aws.amazon.com/greengrass/latest/developerguide/gg-gs.html) guide.<|MERGE_RESOLUTION|>--- conflicted
+++ resolved
@@ -255,7 +255,6 @@
 </pre>
 </details>
 
-<<<<<<< HEAD
 ## Fleet provisioning
 
 This sample uses the AWS IoT
@@ -443,8 +442,6 @@
         --csr /tmp/deviceCert.csr
 ```
 
-## Greengrass Discovery
-=======
 ## Secure Tunneling
 
 This sample uses the AWS IoT [Secure Tunneling](https://docs.aws.amazon.com/iot/latest/developerguide/secure-tunneling.html) Service to receive a tunnel notification.
@@ -456,7 +453,6 @@
 Source: `samples/secure_tunneling`
 
 ## Greengrass discovery
->>>>>>> 163fdf3b
 
 This sample intended for use directly with the
 [Getting Started with AWS IoT Greengrass](https://docs.aws.amazon.com/greengrass/latest/developerguide/gg-gs.html) guide.
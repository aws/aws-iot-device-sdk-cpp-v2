--- conflicted
+++ resolved
@@ -1,18 +1,12 @@
 # Sample apps for the AWS IoT Device SDK for C++ v2
 
-<<<<<<< HEAD
 * [Basic Pub-Sub](#basic-pub-sub)
 * [Basic Connect](#basic-connect)
 * [Websocket Connect](#websocket-connect)
 * [PKCS#11 Connect](#pkcs11-connect)
 * [Raw Connect](#raw-connect)
 * [x509 Credentials Provider Connect](#x509-credentials-provider-connect)
-=======
-* [Basic MQTT Pub-Sub](#basic-mqtt-pub-sub)
-* [PKCS#11 MQTT Pub-Sub](#pkcs11-mqtt-pub-sub)
 * [Windows Certificate MQTT Pub-Sub](#windows-certificate-mqtt-pub-sub)
-* [Raw MQTT Pub-Sub](#raw-mqtt-pub-sub)
->>>>>>> 5f681294
 * [Fleet provisioning](#fleet-provisioning)
 * [Shadow](#shadow)
 * [Jobs](#jobs)
@@ -185,11 +179,7 @@
 
 WARNING: Unix only. Currently, TLS integration with PKCS#11 is only available on Unix devices.
 
-<<<<<<< HEAD
 source: `samples/mqtt/pkcs11_connect/main.cpp`
-=======
-source: `samples/mqtt/pkcs11_pub_sub/main.cpp`
->>>>>>> 5f681294
 
 To run this sample using [SoftHSM2](https://www.opendnssec.org/softhsm/) as the PKCS#11 device:
 
@@ -235,9 +225,28 @@
     ./pkcs11-connect --endpoint <xxxx-ats.iot.xxxx.amazonaws.com> --ca_file <AmazonRootCA.pem> --cert <certificate.pem.crt> --pkcs11_lib <libsofthsm2.so> --pin <user-pin> --token_label <token-label> --key_label <key-label>
     ```
 
-<<<<<<< HEAD
 Your Thing's [Policy](https://docs.aws.amazon.com/iot/latest/developerguide/iot-policies.html) must provide privileges for this sample to connect.
-=======
+
+<details>
+<summary>(see sample policy)</summary>
+<pre>
+{
+  "Version": "2012-10-17",
+  "Statement": [
+    {
+      "Effect": "Allow",
+      "Action": [
+        "iot:Connect"
+      ],
+      "Resource": [
+        "arn:aws:iot:<b>region</b>:<b>account</b>:client/test-*"
+      ]
+    }
+  ]
+}
+</pre>
+</details>
+
 ## Windows Certificate MQTT Pub-Sub
 
 WARNING: Windows only
@@ -300,27 +309,6 @@
     ```
     .\windows-cert-pub-sub.exe --endpoint xxxx-ats.iot.xxxx.amazonaws.com --ca_file AmazonRootCA.pem --cert CurrentUser\My\A11F8A9B5DF5B98BA3508FBCA575D09570E0D2C6
     ```
->>>>>>> 5f681294
-
-<details>
-<summary>(see sample policy)</summary>
-<pre>
-{
-  "Version": "2012-10-17",
-  "Statement": [
-    {
-      "Effect": "Allow",
-      "Action": [
-        "iot:Connect"
-      ],
-      "Resource": [
-        "arn:aws:iot:<b>region</b>:<b>account</b>:client/test-*"
-      ]
-    }
-  ]
-}
-</pre>
-</details>
 
 ## Raw Connect
 

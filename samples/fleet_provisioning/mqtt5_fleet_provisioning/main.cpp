/**
 * Copyright Amazon.com, Inc. or its affiliates. All Rights Reserved.
 * SPDX-License-Identifier: Apache-2.0.
 */

/**
 * A sample application demonstrating usage of AWS IoT Fleet provisioning with MQTT5 client.
 *
 * It's easier to follow a synchronous workflow, when events happen one after another. For that reason, this sample
 * performs all actions, like connecting to a server or registering a thing, in synchronous manner.
 */

#include <aws/crt/Api.h>
#include <aws/crt/JsonObject.h>
#include <aws/crt/mqtt/Mqtt5Packets.h>
#include <aws/iot/Mqtt5Client.h>
#include <aws/iot/MqttClient.h>

#include <aws/iotidentity/CreateCertificateFromCsrRequest.h>
#include <aws/iotidentity/CreateCertificateFromCsrResponse.h>
#include <aws/iotidentity/CreateCertificateFromCsrSubscriptionRequest.h>
#include <aws/iotidentity/CreateKeysAndCertificateRequest.h>
#include <aws/iotidentity/CreateKeysAndCertificateResponse.h>
#include <aws/iotidentity/CreateKeysAndCertificateSubscriptionRequest.h>
#include <aws/iotidentity/ErrorResponse.h>
#include <aws/iotidentity/IotIdentityClient.h>
#include <aws/iotidentity/RegisterThingRequest.h>
#include <aws/iotidentity/RegisterThingResponse.h>
#include <aws/iotidentity/RegisterThingSubscriptionRequest.h>

#include <fstream>

#include "../../utils/CommandLineUtils.h"

using namespace Aws::Crt;
using namespace Aws::Iotidentity;

static String getFileData(const String &fileName)
{
    std::ifstream ifs(fileName.c_str());
    std::string str;
    getline(ifs, str, (char)ifs.eof());
    return str.c_str();
}

/**
 * Auxiliary structure for holding data used by MQTT connection.
 */
struct Mqtt5ClientContext
{
    std::promise<bool> connectionPromise;
    std::promise<void> stoppedPromise;
    std::promise<void> disconnectPromise;
    std::promise<bool> subscribeSuccess;
};

/**
 * Auxiliary structure for holding data used when creating a certificate.
 */
struct CreateCertificateContext
{
    std::promise<void> pubAckPromise;
    std::promise<void> acceptedSubAckPromise;
    std::promise<void> rejectedSubAckPromise;
    std::promise<String> tokenPromise;
};

/**
 * Auxiliary structure for holding data used when registering a thing.
 */
struct RegisterThingContext
{
    std::promise<void> pubAckPromise;
    std::promise<void> acceptedSubAckPromise;
    std::promise<void> rejectedSubAckPromise;
    std::promise<void> thingCreatedPromise;
};

/**
 * Create MQTT5 client.
 */
std::shared_ptr<Aws::Crt::Mqtt5::Mqtt5Client> createMqtt5Client(Mqtt5ClientContext &ctx, const Utils::cmdData &cmdData)
{
    // Create the MQTT5 builder and populate it with data from cmdData.
    Aws::Iot::Mqtt5ClientBuilder *builder = Aws::Iot::Mqtt5ClientBuilder::NewMqtt5ClientBuilderWithMtlsFromPath(
        cmdData.input_endpoint, cmdData.input_cert.c_str(), cmdData.input_key.c_str());

    // Check if the builder setup correctly.
    if (builder == nullptr)
    {
        printf(
            "Failed to setup mqtt5 client builder with error code %d: %s", LastError(), ErrorDebugString(LastError()));
        exit(-1);
    }

    // Setup connection options
    std::shared_ptr<Mqtt5::ConnectPacket> connectOptions = std::make_shared<Mqtt5::ConnectPacket>();
    connectOptions->WithClientId(cmdData.input_clientId);
    builder->WithConnectOptions(connectOptions);
    if (cmdData.input_port != 0)
    {
        builder->WithPort(static_cast<uint32_t>(cmdData.input_port));
    }

    // Setup lifecycle callbacks
    builder->WithClientConnectionSuccessCallback([&ctx](const Mqtt5::OnConnectionSuccessEventData &eventData) {
        fprintf(
            stdout,
            "Mqtt5 Client connection succeed, clientid: %s.\n",
            eventData.negotiatedSettings->getClientId().c_str());
        ctx.connectionPromise.set_value(true);
    });
    builder->WithClientConnectionFailureCallback([&ctx](const Mqtt5::OnConnectionFailureEventData &eventData) {
        fprintf(stdout, "Mqtt5 Client connection failed with error: %s.\n", aws_error_debug_str(eventData.errorCode));
        ctx.connectionPromise.set_value(false);
    });
    builder->WithClientStoppedCallback([&ctx](const Mqtt5::OnStoppedEventData &) {
        fprintf(stdout, "Mqtt5 Client stopped.\n");
        ctx.stoppedPromise.set_value();
    });
    builder->WithClientAttemptingConnectCallback([](const Mqtt5::OnAttemptingConnectEventData &) {
        fprintf(stdout, "Mqtt5 Client attempting connection...\n");
    });
    builder->WithClientDisconnectionCallback([&ctx](const Mqtt5::OnDisconnectionEventData &eventData) {
        fprintf(stdout, "Mqtt5 Client disconnection with reason: %s.\n", aws_error_debug_str(eventData.errorCode));
        ctx.disconnectPromise.set_value();
    });

    // Create Mqtt5Client
    std::shared_ptr<Aws::Crt::Mqtt5::Mqtt5Client> client = builder->Build();
    delete builder;

    return client;
}

/**
 * Keys-and-Certificate workflow.
 *
 * @note Subscriptions created here will be active even after the function completes. So, all variables accessed in the
 * callbacks must be alive for the whole duration of the identityClient's lifetime. An instance of
 * CreateCertificateContext is used to store variables used by the callbacks.
 */
void createKeysAndCertificate(IotIdentityClient &identityClient, CreateCertificateContext &ctx)
{
    auto onKeysPublishPubAck = [&ctx](int ioErr) {
        if (ioErr != AWS_OP_SUCCESS)
        {
            fprintf(stderr, "Error publishing to CreateKeysAndCertificate: %s\n", ErrorDebugString(ioErr));
            exit(-1);
        }
        ctx.pubAckPromise.set_value();
    };

    auto onKeysAcceptedSubAck = [&ctx](int ioErr) {
        if (ioErr != AWS_OP_SUCCESS)
        {
            fprintf(stderr, "Error subscribing to CreateKeysAndCertificate accepted: %s\n", ErrorDebugString(ioErr));
            exit(-1);
        }
        ctx.acceptedSubAckPromise.set_value();
    };

    auto onKeysRejectedSubAck = [&ctx](int ioErr) {
        if (ioErr != AWS_OP_SUCCESS)
        {
            fprintf(stderr, "Error subscribing to CreateKeysAndCertificate rejected: %s\n", ErrorDebugString(ioErr));
            exit(-1);
        }
        ctx.rejectedSubAckPromise.set_value();
    };

    auto onKeysAccepted = [&ctx](CreateKeysAndCertificateResponse *response, int ioErr) {
        if (ioErr == AWS_OP_SUCCESS)
        {
            fprintf(stdout, "CreateKeysAndCertificateResponse certificateId: %s.\n", response->CertificateId->c_str());
            ctx.tokenPromise.set_value(*response->CertificateOwnershipToken);
        }
        else
        {
            fprintf(stderr, "Error on subscription: %s.\n", ErrorDebugString(ioErr));
            exit(-1);
        }
    };

<<<<<<< HEAD
    auto onKeysRejected = [&](ErrorResponse *error, int ioErr) {
=======
    auto onKeysRejected = [](ErrorResponse *error, int ioErr) {
>>>>>>> ba41cc46
        if (ioErr == AWS_OP_SUCCESS)
        {
            fprintf(
                stdout,
                "CreateKeysAndCertificate failed with statusCode %d, errorMessage %s and errorCode %s.",
                *error->StatusCode,
                error->ErrorMessage->c_str(),
                error->ErrorCode->c_str());
            exit(-1);
        }
        else
        {
            fprintf(stderr, "Error on subscription: %s.\n", ErrorDebugString(ioErr));
            exit(-1);
        }
    };

    fprintf(stdout, "Subscribing to CreateKeysAndCertificate Accepted and Rejected topics\n");
    CreateKeysAndCertificateSubscriptionRequest keySubscriptionRequest;
    identityClient.SubscribeToCreateKeysAndCertificateAccepted(
        keySubscriptionRequest, AWS_MQTT_QOS_AT_LEAST_ONCE, onKeysAccepted, onKeysAcceptedSubAck);
    identityClient.SubscribeToCreateKeysAndCertificateRejected(
        keySubscriptionRequest, AWS_MQTT_QOS_AT_LEAST_ONCE, onKeysRejected, onKeysRejectedSubAck);

    // Wait for the subscriptions to the accept and reject keys-and-certificate topics to be established.
    ctx.acceptedSubAckPromise.get_future().wait();
    ctx.rejectedSubAckPromise.get_future().wait();

    // Now, when we subscribed to the keys and certificate topics, we can make a request for a certificate.
    fprintf(stdout, "Publishing to CreateKeysAndCertificate topic\n");
    CreateKeysAndCertificateRequest createKeysAndCertificateRequest;
    identityClient.PublishCreateKeysAndCertificate(
        createKeysAndCertificateRequest, AWS_MQTT_QOS_AT_LEAST_ONCE, onKeysPublishPubAck);
    ctx.pubAckPromise.get_future().wait();
}

/**
 * Certificate-from-CSR workflow.
 *
 * @note Subscriptions created here will be active even after the function completes. So, all variables accessed in the
 * callbacks must be alive for the whole duration of the identityClient's lifetime. An instance of
 * CreateCertificateContext is used to store variables used by the callbacks.
 */
void createCertificateFromCsr(IotIdentityClient &identityClient, CreateCertificateContext &ctx, const String &csrFile)
{
    auto onCsrPublishPubAck = [&ctx](int ioErr) {
        if (ioErr != AWS_OP_SUCCESS)
        {
            fprintf(stderr, "Error publishing to CreateCertificateFromCsr: %s\n", ErrorDebugString(ioErr));
            exit(-1);
        }
        ctx.pubAckPromise.set_value();
    };

    auto onCsrAcceptedSubAck = [&ctx](int ioErr) {
        if (ioErr != AWS_OP_SUCCESS)
        {
            fprintf(stderr, "Error subscribing to CreateCertificateFromCsr accepted: %s\n", ErrorDebugString(ioErr));
            exit(-1);
        }
        ctx.acceptedSubAckPromise.set_value();
    };

    auto onCsrRejectedSubAck = [&ctx](int ioErr) {
        if (ioErr != AWS_OP_SUCCESS)
        {
            fprintf(stderr, "Error subscribing to CreateCertificateFromCsr rejected: %s\n", ErrorDebugString(ioErr));
            exit(-1);
        }
        ctx.rejectedSubAckPromise.set_value();
    };

    auto onCsrAccepted = [&ctx](CreateCertificateFromCsrResponse *response, int ioErr) {
        if (ioErr == AWS_OP_SUCCESS)
        {
            fprintf(stdout, "CreateCertificateFromCsrResponse certificateId: %s.\n", response->CertificateId->c_str());
            ctx.tokenPromise.set_value(*response->CertificateOwnershipToken);
        }
        else
        {
            fprintf(stderr, "Error on subscription: %s.\n", ErrorDebugString(ioErr));
            exit(-1);
        }
    };

<<<<<<< HEAD
    auto onCsrRejected = [&](ErrorResponse *error, int ioErr) {
=======
    auto onCsrRejected = [](ErrorResponse *error, int ioErr) {
>>>>>>> ba41cc46
        if (ioErr == AWS_OP_SUCCESS)
        {
            fprintf(
                stdout,
                "CreateCertificateFromCsr failed with statusCode %d, errorMessage %s and errorCode %s.",
                *error->StatusCode,
                error->ErrorMessage->c_str(),
                error->ErrorCode->c_str());
            exit(-1);
        }
        else
        {
            fprintf(stderr, "Error on subscription: %s.\n", ErrorDebugString(ioErr));
            exit(-1);
        }
    };

    // CreateCertificateFromCsr workflow
    fprintf(stdout, "Subscribing to CreateCertificateFromCsr Accepted and Rejected topics\n");
    CreateCertificateFromCsrSubscriptionRequest csrSubscriptionRequest;
    identityClient.SubscribeToCreateCertificateFromCsrAccepted(
        csrSubscriptionRequest, AWS_MQTT_QOS_AT_LEAST_ONCE, onCsrAccepted, onCsrAcceptedSubAck);

    identityClient.SubscribeToCreateCertificateFromCsrRejected(
        csrSubscriptionRequest, AWS_MQTT_QOS_AT_LEAST_ONCE, onCsrRejected, onCsrRejectedSubAck);

    // Wait for the subscriptions to the accept and reject certificates topics to be established.
    ctx.acceptedSubAckPromise.get_future().wait();
    ctx.rejectedSubAckPromise.get_future().wait();

    // Now, when we subscribed to the certificates topics, we can make a request for a certificate.
    fprintf(stdout, "Publishing to CreateCertificateFromCsr topic\n");
    CreateCertificateFromCsrRequest createCertificateFromCsrRequest;
    createCertificateFromCsrRequest.CertificateSigningRequest = csrFile;
    identityClient.PublishCreateCertificateFromCsr(
        createCertificateFromCsrRequest, AWS_MQTT_QOS_AT_LEAST_ONCE, onCsrPublishPubAck);
    ctx.pubAckPromise.get_future().wait();
}

/**
 * Provision an AWS IoT thing using a pre-defined template.
 */
void registerThing(
    IotIdentityClient &identityClient,
    RegisterThingContext &ctx,
    const Utils::cmdData &cmdData,
    const String &token)
{
<<<<<<< HEAD
    auto onRegisterAcceptedSubAck = [&](int ioErr) {
=======
    auto onRegisterAcceptedSubAck = [&ctx](int ioErr) {
>>>>>>> ba41cc46
        if (ioErr != AWS_OP_SUCCESS)
        {
            fprintf(stderr, "Error subscribing to RegisterThing accepted: %s\n", ErrorDebugString(ioErr));
            exit(-1);
        }
        ctx.acceptedSubAckPromise.set_value();
    };

<<<<<<< HEAD
    auto onRegisterRejectedSubAck = [&](int ioErr) {
=======
    auto onRegisterRejectedSubAck = [&ctx](int ioErr) {
>>>>>>> ba41cc46
        if (ioErr != AWS_OP_SUCCESS)
        {
            fprintf(stderr, "Error subscribing to RegisterThing rejected: %s\n", ErrorDebugString(ioErr));
            exit(-1);
        }
        ctx.rejectedSubAckPromise.set_value();
    };

<<<<<<< HEAD
    auto onRegisterAccepted = [&](RegisterThingResponse *response, int ioErr) {
=======
    auto onRegisterAccepted = [&ctx](RegisterThingResponse *response, int ioErr) {
>>>>>>> ba41cc46
        if (ioErr == AWS_OP_SUCCESS)
        {
            fprintf(stdout, "RegisterThingResponse ThingName: %s.\n", response->ThingName->c_str());
            ctx.thingCreatedPromise.set_value();
        }
        else
        {
            fprintf(stderr, "Error on subscription: %s.\n", ErrorDebugString(ioErr));
            exit(-1);
        }
    };

<<<<<<< HEAD
    auto onRegisterRejected = [&](ErrorResponse *error, int ioErr) {
=======
    auto onRegisterRejected = [](ErrorResponse *error, int ioErr) {
>>>>>>> ba41cc46
        if (ioErr == AWS_OP_SUCCESS)
        {
            fprintf(
                stdout,
                "RegisterThing failed with statusCode %d, errorMessage %s and errorCode %s.",
                *error->StatusCode,
                error->ErrorMessage->c_str(),
                error->ErrorCode->c_str());
        }
        else
        {
            fprintf(stderr, "Error on subscription: %s.\n", ErrorDebugString(ioErr));
            exit(-1);
        }
    };

<<<<<<< HEAD
    auto onRegisterPublishPubAck = [&](int ioErr) {
=======
    auto onRegisterPublishPubAck = [&ctx](int ioErr) {
>>>>>>> ba41cc46
        if (ioErr != AWS_OP_SUCCESS)
        {
            fprintf(stderr, "Error publishing to RegisterThing: %s\n", ErrorDebugString(ioErr));
            exit(-1);
        }
        ctx.pubAckPromise.set_value();
    };

    fprintf(stdout, "Subscribing to RegisterThing Accepted and Rejected topics\n");
    RegisterThingSubscriptionRequest registerSubscriptionRequest;
    registerSubscriptionRequest.TemplateName = cmdData.input_templateName;

    identityClient.SubscribeToRegisterThingAccepted(
        registerSubscriptionRequest, AWS_MQTT_QOS_AT_LEAST_ONCE, onRegisterAccepted, onRegisterAcceptedSubAck);

    identityClient.SubscribeToRegisterThingRejected(
        registerSubscriptionRequest, AWS_MQTT_QOS_AT_LEAST_ONCE, onRegisterRejected, onRegisterRejectedSubAck);

    // Wait for the subscriptions to the accept and reject RegisterThing topics to be established.
    ctx.acceptedSubAckPromise.get_future().wait();
    ctx.rejectedSubAckPromise.get_future().wait();

    fprintf(stdout, "Publishing to RegisterThing topic\n");
    RegisterThingRequest registerThingRequest;
    registerThingRequest.TemplateName = cmdData.input_templateName;

    const Aws::Crt::String jsonValue = cmdData.input_templateParameters;
    Aws::Crt::JsonObject value(jsonValue);
    Map<String, JsonView> pm = value.View().GetAllObjects();
    Aws::Crt::Map<Aws::Crt::String, Aws::Crt::String> params = Aws::Crt::Map<Aws::Crt::String, Aws::Crt::String>();

    for (const auto &x : pm)
    {
        params.emplace(x.first, x.second.AsString());
    }

    registerThingRequest.Parameters = params;
    // NOTE: In a real application creating multiple certificates you'll probably need to protect token var with
    // a critical section. This sample makes only one request for a certificate, so no data race is possible.
    registerThingRequest.CertificateOwnershipToken = token;

    identityClient.PublishRegisterThing(registerThingRequest, AWS_MQTT_QOS_AT_LEAST_ONCE, onRegisterPublishPubAck);
    ctx.pubAckPromise.get_future().wait();

    // Wait for registering a thing to succeed.
    ctx.thingCreatedPromise.get_future().wait();
}

int main(int argc, char *argv[])
{
    /************************ Setup ****************************/

    //  Do the global initialization for the API
    ApiHandle apiHandle;

    /**
     * cmdData is the arguments/input from the command line placed into a single struct for
     * use in this sample. This handles all of the command line parsing, validating, etc.
     * See the Utils/CommandLineUtils for more information.
     */
    Utils::cmdData cmdData = Utils::parseSampleInputFleetProvisioning(argc, argv, &apiHandle);

    Mqtt5ClientContext mqtt5ClientContext;
    auto client = createMqtt5Client(mqtt5ClientContext, cmdData);

    /************************ Run the sample ****************************/

    fprintf(stdout, "Connecting...\n");
    if (!client->Start())
    {
        fprintf(stderr, "MQTT5 Connection failed to start");
        exit(-1);
    }

    if (!mqtt5ClientContext.connectionPromise.get_future().get())
    {
        return -1;
    }

    // Create fleet provisioning client.
    IotIdentityClient identityClient(client);

    // Create certificate.
    CreateCertificateContext certificateContext;
    if (cmdData.input_csrPath != "")
    {
        auto csrFile = getFileData(cmdData.input_csrPath);
        createCertificateFromCsr(identityClient, certificateContext, csrFile);
    }
    else
    {
        createKeysAndCertificate(identityClient, certificateContext);
    }

    // Wait for a certificate token to be obtained.
    auto token = certificateContext.tokenPromise.get_future().get();

    // After certificate is obtained, it's time to register a thing.
    RegisterThingContext registerThingContext;
    registerThing(identityClient, registerThingContext, cmdData, token);

    // Disconnect
    if (client->Stop())
    {
        mqtt5ClientContext.stoppedPromise.get_future().wait();
    }

    return 0;
}<|MERGE_RESOLUTION|>--- conflicted
+++ resolved
@@ -182,11 +182,7 @@
         }
     };
 
-<<<<<<< HEAD
-    auto onKeysRejected = [&](ErrorResponse *error, int ioErr) {
-=======
     auto onKeysRejected = [](ErrorResponse *error, int ioErr) {
->>>>>>> ba41cc46
         if (ioErr == AWS_OP_SUCCESS)
         {
             fprintf(
@@ -272,11 +268,7 @@
         }
     };
 
-<<<<<<< HEAD
-    auto onCsrRejected = [&](ErrorResponse *error, int ioErr) {
-=======
     auto onCsrRejected = [](ErrorResponse *error, int ioErr) {
->>>>>>> ba41cc46
         if (ioErr == AWS_OP_SUCCESS)
         {
             fprintf(
@@ -325,11 +317,7 @@
     const Utils::cmdData &cmdData,
     const String &token)
 {
-<<<<<<< HEAD
-    auto onRegisterAcceptedSubAck = [&](int ioErr) {
-=======
     auto onRegisterAcceptedSubAck = [&ctx](int ioErr) {
->>>>>>> ba41cc46
         if (ioErr != AWS_OP_SUCCESS)
         {
             fprintf(stderr, "Error subscribing to RegisterThing accepted: %s\n", ErrorDebugString(ioErr));
@@ -338,11 +326,7 @@
         ctx.acceptedSubAckPromise.set_value();
     };
 
-<<<<<<< HEAD
-    auto onRegisterRejectedSubAck = [&](int ioErr) {
-=======
     auto onRegisterRejectedSubAck = [&ctx](int ioErr) {
->>>>>>> ba41cc46
         if (ioErr != AWS_OP_SUCCESS)
         {
             fprintf(stderr, "Error subscribing to RegisterThing rejected: %s\n", ErrorDebugString(ioErr));
@@ -351,11 +335,7 @@
         ctx.rejectedSubAckPromise.set_value();
     };
 
-<<<<<<< HEAD
-    auto onRegisterAccepted = [&](RegisterThingResponse *response, int ioErr) {
-=======
     auto onRegisterAccepted = [&ctx](RegisterThingResponse *response, int ioErr) {
->>>>>>> ba41cc46
         if (ioErr == AWS_OP_SUCCESS)
         {
             fprintf(stdout, "RegisterThingResponse ThingName: %s.\n", response->ThingName->c_str());
@@ -368,11 +348,7 @@
         }
     };
 
-<<<<<<< HEAD
-    auto onRegisterRejected = [&](ErrorResponse *error, int ioErr) {
-=======
     auto onRegisterRejected = [](ErrorResponse *error, int ioErr) {
->>>>>>> ba41cc46
         if (ioErr == AWS_OP_SUCCESS)
         {
             fprintf(
@@ -389,11 +365,7 @@
         }
     };
 
-<<<<<<< HEAD
-    auto onRegisterPublishPubAck = [&](int ioErr) {
-=======
     auto onRegisterPublishPubAck = [&ctx](int ioErr) {
->>>>>>> ba41cc46
         if (ioErr != AWS_OP_SUCCESS)
         {
             fprintf(stderr, "Error publishing to RegisterThing: %s\n", ErrorDebugString(ioErr));

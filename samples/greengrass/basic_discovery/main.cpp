/**
 * Copyright Amazon.com, Inc. or its affiliates. All Rights Reserved.
 * SPDX-License-Identifier: Apache-2.0.
 */
#include <aws/crt/Api.h>
#include <aws/crt/io/HostResolver.h>

#include <aws/discovery/DiscoveryClient.h>

#include <aws/iot/MqttClient.h>

#include <algorithm>
#include <condition_variable>
#include <iostream>
#include <mutex>

#include "../../utils/CommandLineUtils.h"

using namespace Aws::Crt;
using namespace Aws::Discovery;

int main(int argc, char *argv[])
{
    /************************ Setup the Lib ****************************/
    /*
     * Do the global initialization for the API.
     */
    ApiHandle apiHandle;

    String proxyHost;
    uint16_t proxyPort = 0;
    String region("us-east-1");
    String certificatePath;
    String keyPath;
    String caFile;
    String thingName;
    String topic("test/topic");
    String mode("both");
    String message("Hello World");

    /*********************** Parse Arguments ***************************/
    Utils::CommandLineUtils cmdUtils = Utils::CommandLineUtils();
    cmdUtils.RegisterProgramName("basic-discovery");
    cmdUtils.AddCommonMQTTCommands();
    cmdUtils.RemoveCommand("endpoint");
    cmdUtils.RegisterCommand(
        "region", "<str>", "The region for your Greengrass groups (optional, default='us-east-1').");
    cmdUtils.RegisterCommand("thing_name", "<str>", "The name of your IOT thing");
    cmdUtils.RegisterCommand("topic", "<str>", "Targeted topic (optional, default='test/topic')");
    cmdUtils.RegisterCommand(
        "mode", "<str>", "Mode options: 'both', 'publish', or 'subscribe' (optional, default='both').");
    cmdUtils.RegisterCommand("message", "<str>", "Message to publish (optional, default='Hello World').");
    cmdUtils.RegisterCommand(
        "proxy_host", "<str>", "Proxy host to use for discovery call. Default is to not use a proxy. (optional)");
    cmdUtils.RegisterCommand("proxy_port", "<int>", "Proxy port to use for discovery call. (optional, default='0')");
    cmdUtils.SendArguments(argv, argv + argc);

    if (cmdUtils.HasCommand("help"))
    {
        cmdUtils.PrintHelp();
        exit(-1);
    }
    certificatePath = cmdUtils.GetCommandRequired("cert");
    keyPath = cmdUtils.GetCommandRequired("key");
    thingName = cmdUtils.GetCommandRequired("thing_name");
    caFile = cmdUtils.GetCommandOrDefault("ca_file", caFile);
    region = cmdUtils.GetCommandOrDefault("region", region);
    topic = cmdUtils.GetCommandOrDefault("topic", topic);
    mode = cmdUtils.GetCommandOrDefault("mode", mode);
    message = cmdUtils.GetCommandOrDefault("message", message);
    proxyHost = cmdUtils.GetCommandOrDefault("proxy_host", proxyHost);
    if (cmdUtils.HasCommand("proxy_port"))
    {
        String portString = cmdUtils.GetCommand("proxy_port");
        proxyPort = static_cast<uint16_t>(atoi(portString.c_str()));
    }

<<<<<<< HEAD
    /********************** Now Setup an Mqtt Client ******************/

    Io::EventLoopGroup eventLoopGroup(1);
    if (!eventLoopGroup)
    {
        fprintf(
            stderr, "Event Loop Group Creation failed with error %s\n", ErrorDebugString(eventLoopGroup.LastError()));
        exit(-1);
    }

=======
>>>>>>> a245b31d
    /*
     * We're using Mutual TLS for Mqtt, so we need to load our client certificates
     */
    Io::TlsContextOptions tlsCtxOptions =
        Io::TlsContextOptions::InitClientWithMtls(certificatePath.c_str(), keyPath.c_str());

    if (!tlsCtxOptions)
    {
        fprintf(stderr, "TLS Context Options creation failed with error %s\n", ErrorDebugString(Aws::Crt::LastError()));
        exit(-1);
    }

    if (!caFile.empty())
    {
        tlsCtxOptions.OverrideDefaultTrustStore(nullptr, caFile.c_str());
    }

    Io::TlsContext tlsCtx(tlsCtxOptions, Io::TlsMode::CLIENT);

    if (!tlsCtx)
    {
        fprintf(stderr, "Tls Context creation failed with error %s\n", ErrorDebugString(LastErrorOrUnknown()));
        exit(-1);
    }

    /*
     * Default Socket options to use. IPV4 will be ignored based on what DNS
     * tells us.
     */
    Io::SocketOptions socketOptions;
    socketOptions.SetConnectTimeoutMs(3000);

    /**
     * Create the default ClientBootstrap, which will create the default
     * EventLoopGroup (to process IO events) and HostResolver.
     */
    if (apiHandle.GetOrCreateStaticDefaultClientBootstrap()->LastError() != AWS_ERROR_SUCCESS)
    {
        fprintf(
            stderr,
            "ClientBootstrap failed with error %s\n",
            ErrorDebugString(apiHandle.GetOrCreateStaticDefaultClientBootstrap()->LastError()));
        exit(-1);
    }

    DiscoveryClientConfig clientConfig;
    clientConfig.SocketOptions = socketOptions;
    clientConfig.TlsContext = tlsCtx;
    clientConfig.Region = region;

    Aws::Crt::Http::HttpClientConnectionProxyOptions proxyOptions;
    if (proxyHost.length() > 0 && proxyPort != 0)
    {
        proxyOptions.HostName = proxyHost;
        proxyOptions.Port = proxyPort;
        clientConfig.ProxyOptions = proxyOptions; //
    }

    auto discoveryClient = DiscoveryClient::CreateClient(clientConfig);

    Aws::Iot::MqttClient mqttClient;
    std::shared_ptr<Mqtt::MqttConnection> connection(nullptr);

    std::promise<void> connectionFinishedPromise;
    std::promise<void> shutdownCompletedPromise;

    discoveryClient->Discover(thingName, [&](DiscoverResponse *response, int error, int httpResponseCode) {
        if (!error && response->GGGroups)
        {
            auto groupToUse = std::move(response->GGGroups->at(0));

            auto connectivityInfo = groupToUse.Cores->at(0).Connectivity->at(0);

            fprintf(
                stdout,
                "Connecting to group %s with thing arn %s, using endpoint %s:%d\n",
                groupToUse.GGGroupId->c_str(),
                groupToUse.Cores->at(0).ThingArn->c_str(),
                connectivityInfo.HostAddress->c_str(),
                (int)connectivityInfo.Port.value());

            connection = mqttClient.NewConnection(
                Aws::Iot::MqttClientConnectionConfigBuilder(certificatePath.c_str(), keyPath.c_str())
                    .WithCertificateAuthority(ByteCursorFromCString(groupToUse.CAs->at(0).c_str()))
                    .WithPortOverride(connectivityInfo.Port.value())
                    .WithEndpoint(connectivityInfo.HostAddress.value())
                    .Build());

            if (!connection)
            {
                fprintf(stderr, "Connection setup failed with error %s", ErrorDebugString(mqttClient.LastError()));
                exit(-1);
            }

            connection->OnConnectionCompleted = [&, connectivityInfo, groupToUse](
                                                    Mqtt::MqttConnection &conn,
                                                    int errorCode,
                                                    Mqtt::ReturnCode /*returnCode*/,
                                                    bool /*sessionPresent*/) {
                if (!errorCode)
                {
                    fprintf(
                        stdout,
                        "Connected to group %s, using connection to %s:%d\n",
                        groupToUse.GGGroupId->c_str(),
                        connectivityInfo.HostAddress->c_str(),
                        (int)connectivityInfo.Port.value());

                    if (mode == "both" || mode == "subscribe")
                    {
                        auto onMessage = [&](Mqtt::MqttConnection & /*connection*/,
                                             const String &receivedOnTopic,
                                             const ByteBuf &payload,
                                             bool /*dup*/,
                                             Mqtt::QOS /*qos*/,
                                             bool /*retain*/) {
                            fprintf(stdout, "Publish received on topic %s\n", receivedOnTopic.c_str());
                            fprintf(stdout, "Message: \n");
                            fwrite(payload.buffer, 1, payload.len, stdout);
                            fprintf(stdout, "\n");
                        };

                        auto onSubAck = [&](Mqtt::MqttConnection & /*connection*/,
                                            uint16_t /*packetId*/,
                                            const String &topic,
                                            Mqtt::QOS /*qos*/,
                                            int errorCode) {
                            if (!errorCode)
                            {
                                fprintf(stdout, "Successfully subscribed to %s\n", topic.c_str());
                                connectionFinishedPromise.set_value();
                            }
                            else
                            {
                                fprintf(
                                    stderr,
                                    "Failed to subscribe to %s with error %s. Exiting\n",
                                    topic.c_str(),
                                    aws_error_debug_str(errorCode));
                                exit(-1);
                            }
                        };

                        conn.Subscribe(topic.c_str(), AWS_MQTT_QOS_AT_MOST_ONCE, onMessage, onSubAck);
                    }
                    else
                    {
                        connectionFinishedPromise.set_value();
                    }
                }
                else
                {
                    fprintf(
                        stderr,
                        "Error connecting to group %s, using connection to %s:%d\n",
                        groupToUse.GGGroupId->c_str(),
                        connectivityInfo.HostAddress->c_str(),
                        (int)connectivityInfo.Port.value());
                    fprintf(stderr, "Error: %s\n", aws_error_debug_str(errorCode));
                    exit(-1);
                }
            };

            connection->OnConnectionInterrupted = [](Mqtt::MqttConnection &, int errorCode) {
                fprintf(stderr, "Connection interrupted with error %s\n", aws_error_debug_str(errorCode));
            };

            connection->OnConnectionResumed = [](Mqtt::MqttConnection & /*connection*/,
                                                 Mqtt::ReturnCode /*connectCode*/,
                                                 bool /*sessionPresent*/) { fprintf(stdout, "Connection resumed\n"); };

            connection->OnDisconnect = [&](Mqtt::MqttConnection & /*connection*/) {
                fprintf(stdout, "Connection disconnected. Shutting Down.....\n");
                shutdownCompletedPromise.set_value();
            };

            if (!connection->Connect(thingName.c_str(), false))
            {
                fprintf(stderr, "Connect failed with error %s\n", aws_error_debug_str(aws_last_error()));
                exit(-1);
            }
        }
        else
        {
            fprintf(
                stderr,
                "Discover failed with error: %s, and http response code %d\n",
                aws_error_debug_str(error),
                httpResponseCode);
            exit(-1);
        }
    });

    {
        connectionFinishedPromise.get_future().wait();
    }

    while (true)
    {
        String input;
        if (mode == "both" || mode == "publish")
        {
            fprintf(
                stdout,
                "Enter the message you want to publish to topic %s and press enter. Enter 'exit' to exit this "
                "program.\n",
                topic.c_str());
        }
        else
        {
            fprintf(stdout, "Enter exit or quit to exit the program.\n");
        }
        std::getline(std::cin, input);

        if (input == "exit" || input == "quit")
        {
            fprintf(stdout, "Exiting...");
            break;
        }

        if (mode == "both" || mode == "publish")
        {
            ByteBuf payload = ByteBufNewCopy(DefaultAllocator(), (const uint8_t *)input.data(), input.length());
            ByteBuf *payloadPtr = &payload;

            auto onPublishComplete = [payloadPtr](Mqtt::MqttConnection &, uint16_t packetId, int errorCode) {
                aws_byte_buf_clean_up(payloadPtr);

                if (packetId)
                {
                    fprintf(stdout, "Operation on packetId %d Succeeded\n", packetId);
                }
                else
                {
                    fprintf(stdout, "Operation failed with error %s\n", aws_error_debug_str(errorCode));
                }
            };
            connection->Publish(topic.c_str(), AWS_MQTT_QOS_AT_MOST_ONCE, false, payload, onPublishComplete);
        }
    }

    connection->Disconnect();
    {
        shutdownCompletedPromise.get_future().wait();
    }

    return 0;
}<|MERGE_RESOLUTION|>--- conflicted
+++ resolved
@@ -75,19 +75,6 @@
         proxyPort = static_cast<uint16_t>(atoi(portString.c_str()));
     }
 
-<<<<<<< HEAD
-    /********************** Now Setup an Mqtt Client ******************/
-
-    Io::EventLoopGroup eventLoopGroup(1);
-    if (!eventLoopGroup)
-    {
-        fprintf(
-            stderr, "Event Loop Group Creation failed with error %s\n", ErrorDebugString(eventLoopGroup.LastError()));
-        exit(-1);
-    }
-
-=======
->>>>>>> a245b31d
     /*
      * We're using Mutual TLS for Mqtt, so we need to load our client certificates
      */

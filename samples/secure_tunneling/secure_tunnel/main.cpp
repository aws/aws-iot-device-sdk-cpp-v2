--- conflicted
+++ resolved
@@ -133,17 +133,7 @@
     bool isTest = cmdUtils.HasCommand("test");
     int expectedMessageCount = 5;
 
-<<<<<<< HEAD
-    /********************** Now Setup an Mqtt Client ******************/
-    /*
-     * You need an event loop group to process IO events.
-     * If you only have a few connections, 1 thread is ideal
-     */
-    Io::EventLoopGroup eventLoopGroup(1);
-    if (!eventLoopGroup)
-=======
     if (apiHandle.GetOrCreateStaticDefaultClientBootstrap()->LastError() != AWS_ERROR_SUCCESS)
->>>>>>> a245b31d
     {
         fprintf(
             stderr,

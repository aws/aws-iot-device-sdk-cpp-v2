/**
 * Copyright Amazon.com, Inc. or its affiliates. All Rights Reserved.
 * SPDX-License-Identifier: Apache-2.0.
 */
#include "CommandLineUtils.h"
#include <aws/crt/Api.h>
#include <aws/crt/Types.h>
#include <aws/crt/UUID.h>
#include <aws/crt/auth/Credentials.h>
#include <aws/crt/io/Pkcs11.h>
#include <fstream>
#include <iostream>

namespace Utils
{
    // The command names for the samples
    static const char *m_cmd_mqtt_version = "mqtt_version";
    static const char *m_cmd_endpoint = "endpoint";
    static const char *m_cmd_ca_file = "ca_file";
    static const char *m_cmd_cert_file = "cert";
    static const char *m_cmd_key_file = "key";
    static const char *m_cmd_proxy_host = "proxy_host";
    static const char *m_cmd_proxy_port = "proxy_port";
    static const char *m_cmd_signing_region = "signing_region";
    static const char *m_cmd_access_key_id = "access_key_id";
    static const char *m_cmd_secret_access_key = "secret_access_key";
    static const char *m_cmd_session_token = "session_token";
    static const char *m_cmd_x509_endpoint = "x509_endpoint";
    static const char *m_cmd_x509_role = "x509_role_alias";
    static const char *m_cmd_x509_thing_name = "x509_thing_name";
    static const char *m_cmd_x509_cert_file = "x509_cert";
    static const char *m_cmd_x509_key_file = "x509_key";
    static const char *m_cmd_x509_ca_file = "x509_ca_file";
    static const char *m_cmd_pkcs11_lib = "pkcs11_lib";
    static const char *m_cmd_pkcs11_pin = "pin";
    static const char *m_cmd_pkcs11_token = "token_label";
    static const char *m_cmd_pkcs11_slot = "slot_id";
    static const char *m_cmd_pkcs11_key = "key_label";
    static const char *m_cmd_message = "message";
    static const char *m_cmd_topic = "topic";
    static const char *m_cmd_port_override = "port_override";
    static const char *m_cmd_help = "help";
    static const char *m_cmd_custom_auth_username = "custom_auth_username";
    static const char *m_cmd_custom_auth_authorizer_name = "custom_auth_authorizer_name";
    static const char *m_cmd_custom_auth_authorizer_signature = "custom_auth_authorizer_signature";
    static const char *m_cmd_custom_auth_password = "custom_auth_password";
<<<<<<< HEAD
    static const char *m_cmd_custom_auth_token_key_name = "custom_auth_token_key_name";
    static const char *m_cmd_custom_auth_token_value = "custom_auth_token_value";
=======
    static const char *m_cmd_custom_auth_token_name = "custom_auth_token_name";
    static const char *m_cmd_custom_token_value = "custom_auth_token_value";
>>>>>>> 4a3d7a5f
    static const char *m_cmd_verbosity = "verbosity";
    static const char *m_cmd_log_file = "log_file";
    static const char *m_cmd_cognito_identity = "cognito_identity";
    static const char *m_cmd_mode = "mode";
    static const char *m_cmd_client_id = "client_id";
    static const char *m_cmd_thing_name = "thing_name";
    static const char *m_cmd_count = "count";
    static const char *m_cmd_report_time = "report_time";
    static const char *m_cmd_template_name = "template_name";
    static const char *m_cmd_template_parameters = "template_parameters";
    static const char *m_cmd_template_csr = "csr";
    static const char *m_cmd_job_id = "job_id";
    static const char *m_cmd_group_identifier = "group_identifier";
    static const char *m_cmd_is_ci = "is_ci";
    static const char *m_cmd_clients = "clients";
    static const char *m_cmd_tps = "tps";
    static const char *m_cmd_seconds = "seconds";
    static const char *m_cmd_access_token_file = "access_token_file";
    static const char *m_cmd_access_token = "access_token";
    static const char *m_cmd_local_proxy_mode_source = "local_proxy_mode_source";
    static const char *m_cmd_client_token_file = "client_token_file";
    static const char *m_cmd_client_token = "client_token";
    static const char *m_cmd_proxy_user_name = "proxy_user_name";
    static const char *m_cmd_proxy_password = "proxy_password";
    static const char *m_cmd_shadow_property = "shadow_property";
    static const char *m_cmd_shadow_name = "shadow_name";
    static const char *m_cmd_shadow_value = "shadow_value";
    static const char *m_cmd_region = "region";
    static const char *m_cmd_pkcs12_file = "pkcs12_file";
    static const char *m_cmd_pkcs12_password = "pkcs12_password";
    static const char *m_cmd_print_discover_resp_only = "print_discover_resp_only";

    CommandLineUtils::CommandLineUtils()
    {
        // Automatically register the help command
        RegisterCommand(m_cmd_help, "", "Prints this message");
    }

    void CommandLineUtils::RegisterProgramName(Aws::Crt::String newProgramName)
    {
        m_programName = std::move(newProgramName);
    }

    void CommandLineUtils::RegisterCommand(CommandLineOption option)
    {
        if (m_registeredCommands.count(option.m_commandName))
        {
            fprintf(stdout, "Cannot register command: %s: Command already registered!", option.m_commandName.c_str());
            return;
        }
        m_registeredCommands.insert({option.m_commandName, option});
    }

    void CommandLineUtils::RegisterCommand(
        Aws::Crt::String commandName,
        Aws::Crt::String exampleInput,
        Aws::Crt::String helpOutput)
    {
        RegisterCommand(CommandLineOption(commandName, exampleInput, helpOutput));
    }

    void CommandLineUtils::RemoveCommand(Aws::Crt::String commandName)
    {
        if (m_registeredCommands.count(commandName))
        {
            m_registeredCommands.erase(commandName);
        }
    }

    void CommandLineUtils::UpdateCommandHelp(Aws::Crt::String commandName, Aws::Crt::String newCommandHelp)
    {
        if (m_registeredCommands.count(commandName))
        {
            m_registeredCommands.at(commandName).m_helpOutput = std::move(newCommandHelp);
        }
    }

    void CommandLineUtils::SendArguments(const char **argv, const char **argc)
    {
        if (m_beginPosition != nullptr || m_endPosition != nullptr)
        {
            fprintf(stdout, "Arguments already sent!");
            return;
        }
        m_beginPosition = argv;
        m_endPosition = argc;

        // Automatically check and print the help message if the help command is present
        if (HasCommand(m_cmd_help))
        {
            PrintHelp();
            exit(-1);
        }
    }

    bool CommandLineUtils::HasCommand(Aws::Crt::String command)
    {
        return std::find(m_beginPosition, m_endPosition, "--" + command) != m_endPosition;
    }

    Aws::Crt::String CommandLineUtils::GetCommand(Aws::Crt::String command)
    {
        const char **itr = std::find(m_beginPosition, m_endPosition, "--" + command);
        if (itr != m_endPosition && ++itr != m_endPosition)
        {
            return Aws::Crt::String(*itr);
        }
        return "";
    }

    Aws::Crt::String CommandLineUtils::GetCommandOrDefault(Aws::Crt::String command, Aws::Crt::String commandDefault)
    {
        if (HasCommand(command))
        {
            return Aws::Crt::String(GetCommand(command));
        }
        return commandDefault;
    }

    Aws::Crt::String CommandLineUtils::GetCommandRequired(Aws::Crt::String command)
    {
        if (HasCommand(command))
        {
            return GetCommand(command);
        }
        PrintHelp();
        fprintf(stderr, "Missing required argument: --%s\n", command.c_str());
        exit(-1);
    }

    Aws::Crt::String CommandLineUtils::GetCommandRequired(Aws::Crt::String command, Aws::Crt::String commandAlt)
    {
        if (HasCommand(commandAlt))
        {
            return GetCommand(commandAlt);
        }
        return GetCommandRequired(command);
    }

    void CommandLineUtils::PrintHelp()
    {
        fprintf(stdout, "Usage:\n");
        fprintf(stdout, "%s", m_programName.c_str());

        for (auto const &pair : m_registeredCommands)
        {
            fprintf(stdout, " --%s %s", pair.first.c_str(), pair.second.m_exampleInput.c_str());
        }

        fprintf(stdout, "\n\n");

        for (auto const &pair : m_registeredCommands)
        {
            fprintf(stdout, "* %s:\t\t%s\n", pair.first.c_str(), pair.second.m_helpOutput.c_str());
        }

        fprintf(stdout, "\n");
    }

    void CommandLineUtils::AddCommonMQTTCommands()
    {
        RegisterCommand(m_cmd_endpoint, "<str>", "The endpoint of the mqtt server not including a port.");
        RegisterCommand(
            m_cmd_ca_file, "<path>", "Path to AmazonRootCA1.pem (optional, system trust store used by default).");
        RegisterCommand(m_cmd_is_ci, "<str>", "If present the sample will run in CI mode.");
    }

    void CommandLineUtils::AddCommonProxyCommands()
    {
        RegisterCommand(m_cmd_proxy_host, "<str>", "Host name of the proxy server to connect through (optional)");
        RegisterCommand(
            m_cmd_proxy_port, "<int>", "Port of the proxy server to connect through (optional, default='8080'");
    }

    void CommandLineUtils::AddCommonX509Commands()
    {
        RegisterCommand(
            m_cmd_x509_role, "<str>", "Role alias to use with the x509 credentials provider (required for x509)");
        RegisterCommand(m_cmd_x509_endpoint, "<str>", "Endpoint to fetch x509 credentials from (required for x509)");
        RegisterCommand(
            m_cmd_x509_thing_name, "<str>", "Thing name to fetch x509 credentials on behalf of (required for x509)");
        RegisterCommand(
            m_cmd_x509_cert_file,
            "<path>",
            "Path to the IoT thing certificate used in fetching x509 credentials (required for x509)");
        RegisterCommand(
            m_cmd_x509_key_file,
            "<path>",
            "Path to the IoT thing private key used in fetching x509 credentials (required for x509)");
        RegisterCommand(
            m_cmd_x509_ca_file,
            "<path>",
            "Path to the root certificate used in fetching x509 credentials (required for x509)");
    }

    void CommandLineUtils::AddCommonKeyCertCommands()
    {
        RegisterCommand(m_cmd_key_file, "<path>", "Path to your key in PEM format.");
        RegisterCommand(m_cmd_cert_file, "<path>", "Path to your client certificate in PEM format.");
    }

    void CommandLineUtils::AddCommonTopicMessageCommands()
    {
        RegisterCommand(
            m_cmd_message, "<str>", "The message to send in the payload (optional, default='Hello world!')");
        RegisterCommand(m_cmd_topic, "<str>", "Topic to publish, subscribe to. (optional, default='test/topic')");
    }

    void CommandLineUtils::AddCommonCustomAuthorizerCommands()
    {
        RegisterCommand(
            m_cmd_custom_auth_username,
            "<str>",
            "The name to send when connecting through the custom authorizer (optional)");
        RegisterCommand(
            m_cmd_custom_auth_authorizer_name,
            "<str>",
            "The name of the custom authorizer to connect to (optional but required for everything but custom "
            "domains)");
        RegisterCommand(
            m_cmd_custom_auth_authorizer_signature,
            "<str>",
            "(Signed authorizers only) a digital signature of the value of the `--custom_auth_token_value` parameter "
            "using the private key associated with the authorizer.  The binary signature value must be base64 encoded "
            "and then URI encoded; the SDK will not do this for you. (optional)");
        RegisterCommand(
            m_cmd_custom_auth_password,
            "<str>",
            "The password to send when connecting through a custom authorizer (optional)");
        RegisterCommand(
            m_cmd_custom_auth_token_key_name,
            "<str>",
            "(Signed authorizers only) The query string parameter name that the token value should be bound to in the "
            "MQTT Connect packet. (optional)");
        RegisterCommand(
            m_cmd_custom_auth_token_value,
            "<str>",
            "(Signed authorizers only) An arbitrary value chosen by the user.  The user must also submit a digital "
            "signature of this value using the private key associated with the authorizer. (optional)");
    }

    void CommandLineUtils::AddCognitoCommands()
    {
        RegisterCommand(m_cmd_cognito_identity, "<str>", "The Cognito identity ID to use to connect via Cognito");
    }

    void CommandLineUtils::AddLoggingCommands()
    {
        RegisterCommand(
            m_cmd_verbosity,
            "<log level>",
            "The logging level to use. Choices are 'Trace', 'Debug', 'Info', 'Warn', 'Error', 'Fatal', and 'None'. "
            "(optional, default='none')");
        RegisterCommand(
            m_cmd_log_file,
            "<str>",
            "File to write logs to. If not provided, logs will be written to stdout. "
            "(optional, default='none')");
    }

    void CommandLineUtils::StartLoggingBasedOnCommand(Aws::Crt::ApiHandle *apiHandle)
    {
        // Process logging command
        if (HasCommand("verbosity"))
        {
            Aws::Crt::LogLevel logLevel = Aws::Crt::LogLevel::None;
            Aws::Crt::String verbosity = GetCommand(m_cmd_verbosity);
            if (verbosity == "Fatal")
            {
                logLevel = Aws::Crt::LogLevel::Fatal;
            }
            else if (verbosity == "Error")
            {
                logLevel = Aws::Crt::LogLevel::Error;
            }
            else if (verbosity == "Warn")
            {
                logLevel = Aws::Crt::LogLevel::Warn;
            }
            else if (verbosity == "Info")
            {
                logLevel = Aws::Crt::LogLevel::Info;
            }
            else if (verbosity == "Debug")
            {
                logLevel = Aws::Crt::LogLevel::Debug;
            }
            else if (verbosity == "Trace")
            {
                logLevel = Aws::Crt::LogLevel::Trace;
            }
            else
            {
                logLevel = Aws::Crt::LogLevel::None;
            }

            if (HasCommand("log_file"))
            {
                apiHandle->InitializeLogging(logLevel, GetCommand(m_cmd_log_file).c_str());
            }
            else
            {
                apiHandle->InitializeLogging(logLevel, stderr);
            }
        }
    }

    cmdData parseSampleInputDeviceDefender(int argc, char *argv[], Aws::Crt::ApiHandle *api_handle)
    {
        CommandLineUtils cmdUtils = CommandLineUtils();
        cmdUtils.RegisterProgramName("basic-report");
        cmdUtils.AddCommonMQTTCommands();
        cmdUtils.RegisterCommand(m_cmd_client_id, "<str>", "Client id to use (optional, default='test-*')");
        cmdUtils.RegisterCommand(
            m_cmd_thing_name, "<str>", "The name of your IOT thing (optional, default='TestThing').");
        cmdUtils.RegisterCommand(
            m_cmd_report_time,
            "<int>",
            "The frequency to send Device Defender reports in seconds (optional, default='60')");
        cmdUtils.RegisterCommand(m_cmd_count, "<int>", "The number of reports to send (optional, default='10')");
        cmdUtils.AddLoggingCommands();
        const char **const_argv = (const char **)argv;
        cmdUtils.SendArguments(const_argv, const_argv + argc);
        cmdUtils.StartLoggingBasedOnCommand(api_handle);

        if (cmdUtils.HasCommand(m_cmd_help))
        {
            cmdUtils.PrintHelp();
            exit(-1);
        }

        cmdData returnData = cmdData();

        returnData.input_endpoint = cmdUtils.GetCommandRequired(m_cmd_endpoint);
        returnData.input_cert = cmdUtils.GetCommandRequired(m_cmd_cert_file);
        returnData.input_key = cmdUtils.GetCommandRequired(m_cmd_key_file);
        returnData.input_clientId =
            cmdUtils.GetCommandOrDefault(m_cmd_client_id, Aws::Crt::String("test-") + Aws::Crt::UUID().ToString());

        if (cmdUtils.HasCommand(m_cmd_ca_file))
        {
            returnData.input_ca = cmdUtils.GetCommand(m_cmd_ca_file);
        }
        if (cmdUtils.HasCommand(m_cmd_proxy_host))
        {
            returnData.input_proxyHost = cmdUtils.GetCommandRequired(m_cmd_proxy_host);
            returnData.input_proxyPort = atoi(cmdUtils.GetCommandOrDefault(m_cmd_proxy_port, "8080").c_str());
        }
        if (cmdUtils.HasCommand(m_cmd_port_override))
        {
            returnData.input_port = atoi(cmdUtils.GetCommandRequired(m_cmd_port_override).c_str());
        }

        returnData.input_thingName = cmdUtils.GetCommandOrDefault(m_cmd_thing_name, "TestThing");

        if (cmdUtils.HasCommand(m_cmd_report_time))
        {
            returnData.input_reportTime = atoi(cmdUtils.GetCommand(m_cmd_report_time).c_str());
        }
        if (cmdUtils.HasCommand(m_cmd_count))
        {
            returnData.input_count = atoi(cmdUtils.GetCommand(m_cmd_count).c_str());
        }

        return returnData;
    }

    static void s_addLoggingSendArgumentsStartLogging(
        int argc,
        char *argv[],
        Aws::Crt::ApiHandle *api_handle,
        CommandLineUtils *cmdUtils)
    {
        cmdUtils->AddLoggingCommands();
        const char **const_argv = (const char **)argv;
        cmdUtils->SendArguments(const_argv, const_argv + argc);
        cmdUtils->StartLoggingBasedOnCommand(api_handle);
        if (cmdUtils->HasCommand(m_cmd_help))
        {
            cmdUtils->PrintHelp();
            exit(-1);
        }
    }

    static void s_parseCommonMQTTCommands(CommandLineUtils *cmdUtils, cmdData *cmdData)
    {
        cmdData->input_endpoint = cmdUtils->GetCommandRequired(m_cmd_endpoint);
        if (cmdUtils->HasCommand(m_cmd_ca_file))
        {
            cmdData->input_ca = cmdUtils->GetCommand(m_cmd_ca_file);
        }
        cmdData->input_isCI = cmdUtils->HasCommand(m_cmd_is_ci);
        cmdData->input_mqtt_version = atoi(cmdUtils->GetCommandOrDefault(m_cmd_mqtt_version, "3").c_str());
    }

    static void s_populateTopic(CommandLineUtils *cmdUtils, cmdData *cmdData)
    {
        cmdData->input_topic = cmdUtils->GetCommandOrDefault(m_cmd_topic, "test/topic");
        if (cmdUtils->HasCommand(m_cmd_is_ci))
        {
            cmdData->input_topic += Aws::Crt::String("/") + Aws::Crt::UUID().ToString();
        }
    }

    cmdData parseSampleInputGreengrassDiscovery(int argc, char *argv[], Aws::Crt::ApiHandle *api_handle)
    {
        CommandLineUtils cmdUtils = CommandLineUtils();
        cmdUtils.RegisterProgramName("basic-discovery");
        cmdUtils.AddCommonMQTTCommands();
        cmdUtils.AddCommonKeyCertCommands();
        cmdUtils.AddCommonProxyCommands();
        cmdUtils.AddCommonTopicMessageCommands();
        cmdUtils.RemoveCommand(m_cmd_endpoint);
        cmdUtils.RegisterCommand(m_cmd_region, "<str>", "The region for your Greengrass groups.");
        cmdUtils.RegisterCommand(m_cmd_thing_name, "<str>", "The name of your IOT thing");
        cmdUtils.RegisterCommand(
            m_cmd_mode, "<str>", "Mode options: 'both', 'publish', or 'subscribe' (optional, default='both').");
        cmdUtils.UpdateCommandHelp(
            m_cmd_message,
            "The message to send. If no message is provided, you will be prompted to input one (optional, default='')");
        cmdUtils.RegisterCommand(
            m_cmd_print_discover_resp_only,
            "",
            "If present, the sample will only print the discovery result (optional, default='False')");
        s_addLoggingSendArgumentsStartLogging(argc, argv, api_handle, &cmdUtils);

        cmdData returnData = cmdData();
        returnData.input_cert = cmdUtils.GetCommandRequired(m_cmd_cert_file);
        returnData.input_key = cmdUtils.GetCommandRequired(m_cmd_key_file);
        returnData.input_thingName = cmdUtils.GetCommandRequired(m_cmd_thing_name);
        if (cmdUtils.HasCommand(m_cmd_ca_file))
        {
            returnData.input_ca = cmdUtils.GetCommand(m_cmd_ca_file);
        }
        returnData.input_signingRegion = cmdUtils.GetCommandRequired(m_cmd_region, m_cmd_signing_region);
        s_populateTopic(&cmdUtils, &returnData);
        returnData.input_message = cmdUtils.GetCommandOrDefault(m_cmd_message, "");
        returnData.input_mode = cmdUtils.GetCommandOrDefault(m_cmd_mode, "both");
        if (cmdUtils.HasCommand(m_cmd_proxy_host))
        {
            returnData.input_proxyHost = cmdUtils.GetCommandRequired(m_cmd_proxy_host);
            returnData.input_proxyPort = atoi(cmdUtils.GetCommandOrDefault(m_cmd_proxy_port, "8080").c_str());
        }
        if (cmdUtils.HasCommand(m_cmd_print_discover_resp_only))
        {
            returnData.input_PrintDiscoverRespOnly = true;
        }

        return returnData;
    }

    cmdData parseSampleInputGreengrassIPC(int argc, char *argv[], Aws::Crt::ApiHandle *api_handle)
    {
        CommandLineUtils cmdUtils = CommandLineUtils();
        cmdUtils.RegisterProgramName("greengrass-ipc");
        cmdUtils.AddCommonTopicMessageCommands();
        s_addLoggingSendArgumentsStartLogging(argc, argv, api_handle, &cmdUtils);

        cmdData returnData = cmdData();
        s_populateTopic(&cmdUtils, &returnData);
        returnData.input_message = cmdUtils.GetCommandOrDefault(m_cmd_message, "Hello World");
        return returnData;
    }

    cmdData parseSampleInputFleetProvisioning(int argc, char *argv[], Aws::Crt::ApiHandle *api_handle)
    {
        CommandLineUtils cmdUtils = CommandLineUtils();
        cmdUtils.RegisterProgramName("fleet-provisioning");
        cmdUtils.AddCommonMQTTCommands();
        cmdUtils.AddCommonKeyCertCommands();
        cmdUtils.RegisterCommand(m_cmd_client_id, "<str>", "Client id to use (optional, default='test-*')");
        cmdUtils.RegisterCommand(m_cmd_template_name, "<str>", "The name of your provisioning template");
        cmdUtils.RegisterCommand(m_cmd_template_parameters, "<json>", "Template parameters json");
        cmdUtils.RegisterCommand(m_cmd_template_csr, "<path>", "Path to CSR in PEM format (optional)");
        s_addLoggingSendArgumentsStartLogging(argc, argv, api_handle, &cmdUtils);

        cmdData returnData = cmdData();
        s_parseCommonMQTTCommands(&cmdUtils, &returnData);
        returnData.input_cert = cmdUtils.GetCommandRequired(m_cmd_cert_file);
        returnData.input_key = cmdUtils.GetCommandRequired(m_cmd_key_file);
        returnData.input_clientId =
            cmdUtils.GetCommandOrDefault(m_cmd_client_id, Aws::Crt::String("test-") + Aws::Crt::UUID().ToString());
        returnData.input_templateName = cmdUtils.GetCommandRequired(m_cmd_template_name);
        returnData.input_templateParameters = cmdUtils.GetCommandRequired(m_cmd_template_parameters);
        if (cmdUtils.HasCommand(m_cmd_template_csr))
        {
            returnData.input_csrPath = cmdUtils.GetCommand(m_cmd_template_csr);
        }
        return returnData;
    }

    cmdData parseSampleInputJobs(int argc, char *argv[], Aws::Crt::ApiHandle *api_handle)
    {
        CommandLineUtils cmdUtils = CommandLineUtils();
        cmdUtils.RegisterProgramName("describe-job-execution");
        cmdUtils.AddCommonMQTTCommands();
        cmdUtils.AddCommonKeyCertCommands();
        cmdUtils.RegisterCommand(m_cmd_client_id, "<str>", "Client id to use (optional, default='test-*')");
        cmdUtils.RegisterCommand(m_cmd_thing_name, "<str>", "The name of your IOT thing");
        cmdUtils.RegisterCommand(m_cmd_job_id, "<str>", "The job id you want to describe.");
        s_addLoggingSendArgumentsStartLogging(argc, argv, api_handle, &cmdUtils);

        cmdData returnData = cmdData();
        s_parseCommonMQTTCommands(&cmdUtils, &returnData);
        returnData.input_cert = cmdUtils.GetCommandRequired(m_cmd_cert_file);
        returnData.input_key = cmdUtils.GetCommandRequired(m_cmd_key_file);
        returnData.input_clientId =
            cmdUtils.GetCommandOrDefault(m_cmd_client_id, Aws::Crt::String("test-") + Aws::Crt::UUID().ToString());
        returnData.input_thingName = cmdUtils.GetCommandRequired(m_cmd_thing_name);
        returnData.input_jobId = cmdUtils.GetCommandOrDefault(m_cmd_job_id, "1");
        return returnData;
    }

    cmdData parseSampleInputBasicConnect(int argc, char *argv[], Aws::Crt::ApiHandle *api_handle)
    {
        CommandLineUtils cmdUtils = CommandLineUtils();
        cmdUtils.RegisterProgramName("basic-connect");
        cmdUtils.AddCommonMQTTCommands();
        cmdUtils.AddCommonProxyCommands();
        cmdUtils.AddCommonKeyCertCommands();
        cmdUtils.RegisterCommand(m_cmd_client_id, "<str>", "Client id to use (optional, default='test-*')");
        cmdUtils.RegisterCommand(m_cmd_port_override, "<int>", "The port override to use when connecting (optional)");
        s_addLoggingSendArgumentsStartLogging(argc, argv, api_handle, &cmdUtils);

        cmdData returnData = cmdData();
        s_parseCommonMQTTCommands(&cmdUtils, &returnData);
        returnData.input_cert = cmdUtils.GetCommandRequired(m_cmd_cert_file);
        returnData.input_key = cmdUtils.GetCommandRequired(m_cmd_key_file);
        returnData.input_clientId =
            cmdUtils.GetCommandOrDefault(m_cmd_client_id, Aws::Crt::String("test-") + Aws::Crt::UUID().ToString());
        if (cmdUtils.HasCommand(m_cmd_proxy_host))
        {
            returnData.input_proxyHost = cmdUtils.GetCommandRequired(m_cmd_proxy_host);
            returnData.input_proxyPort = atoi(cmdUtils.GetCommandOrDefault(m_cmd_proxy_port, "8080").c_str());
        }
        if (cmdUtils.HasCommand(m_cmd_port_override))
        {
            returnData.input_port = atoi(cmdUtils.GetCommandOrDefault(m_cmd_port_override, "0").c_str());
        }
        return returnData;
    }

    cmdData parseSampleInputCognitoConnect(int argc, char *argv[], Aws::Crt::ApiHandle *api_handle)
    {
        CommandLineUtils cmdUtils = CommandLineUtils();
        cmdUtils.RegisterProgramName("cognito-connect");
        cmdUtils.AddCommonMQTTCommands();
        cmdUtils.AddCommonProxyCommands();
        cmdUtils.AddCognitoCommands();
        cmdUtils.RegisterCommand(m_cmd_signing_region, "<str>", "The signing region used for the websocket signer");
        cmdUtils.RegisterCommand(m_cmd_client_id, "<str>", "Client id to use (optional, default='test-*')");
        s_addLoggingSendArgumentsStartLogging(argc, argv, api_handle, &cmdUtils);

        cmdData returnData = cmdData();
        s_parseCommonMQTTCommands(&cmdUtils, &returnData);
        returnData.input_clientId =
            cmdUtils.GetCommandOrDefault(m_cmd_client_id, Aws::Crt::String("test-") + Aws::Crt::UUID().ToString());
        returnData.input_signingRegion = cmdUtils.GetCommandRequired(m_cmd_signing_region, m_cmd_region);
        returnData.input_cognitoEndpoint =
            "cognito-identity." + cmdUtils.GetCommandRequired(m_cmd_signing_region, m_cmd_region) + ".amazonaws.com";
        returnData.input_cognitoIdentity = cmdUtils.GetCommandRequired(m_cmd_cognito_identity);
        if (cmdUtils.HasCommand(m_cmd_proxy_host))
        {
            returnData.input_proxyHost = cmdUtils.GetCommandRequired(m_cmd_proxy_host);
            returnData.input_proxyPort = atoi(cmdUtils.GetCommandOrDefault(m_cmd_proxy_port, "8080").c_str());
        }
        return returnData;
    }

    cmdData parseSampleInputCustomAuthorizerConnect(int argc, char *argv[], Aws::Crt::ApiHandle *api_handle)
    {
        CommandLineUtils cmdUtils = CommandLineUtils();
        cmdUtils.RegisterProgramName("custom-authorizer-connect");
        cmdUtils.AddCommonMQTTCommands();
        cmdUtils.AddCommonCustomAuthorizerCommands();
        cmdUtils.RegisterCommand(m_cmd_client_id, "<str>", "Client id to use (optional, default='test-*')");
        cmdUtils.RegisterCommand(m_cmd_custom_auth_password, "<str>", "Password (optional)");
        cmdUtils.RegisterCommand(m_cmd_custom_auth_token_name, "<str>", "Token name (optional)");
        cmdUtils.RegisterCommand(m_cmd_custom_token_value, "<str>", "Token value (optional)");
        cmdUtils.RemoveCommand("ca_file");
        s_addLoggingSendArgumentsStartLogging(argc, argv, api_handle, &cmdUtils);
        cmdData returnData = cmdData();
        s_parseCommonMQTTCommands(&cmdUtils, &returnData);
        returnData.input_clientId =
            cmdUtils.GetCommandOrDefault(m_cmd_client_id, Aws::Crt::String("test-") + Aws::Crt::UUID().ToString());
        returnData.input_customAuthUsername = cmdUtils.GetCommandOrDefault(m_cmd_custom_auth_username, "");
        returnData.input_customAuthorizerName = cmdUtils.GetCommandOrDefault(m_cmd_custom_auth_authorizer_name, "");
        returnData.input_customAuthorizerSignature =
            cmdUtils.GetCommandOrDefault(m_cmd_custom_auth_authorizer_signature, "");
        returnData.input_customAuthPassword = cmdUtils.GetCommandOrDefault(m_cmd_custom_auth_password, "");
<<<<<<< HEAD
        returnData.input_customAuthTokenKeyName = cmdUtils.GetCommandOrDefault(m_cmd_custom_auth_token_key_name, "");
        returnData.input_customAuthTokenValue = cmdUtils.GetCommandOrDefault(m_cmd_custom_auth_token_value, "");
=======
        returnData.input_customTokenKeyName = cmdUtils.GetCommandOrDefault(m_cmd_custom_auth_token_name, "");
        returnData.input_customTokenValue = cmdUtils.GetCommandOrDefault(m_cmd_custom_token_value, "");

>>>>>>> 4a3d7a5f
        return returnData;
    }

    cmdData parseSampleInputPKCS11Connect(int argc, char *argv[], Aws::Crt::ApiHandle *api_handle)
    {

        CommandLineUtils cmdUtils = CommandLineUtils();
        cmdUtils.RegisterProgramName("pkcs11-connect");
        cmdUtils.AddCommonMQTTCommands();
        cmdUtils.RegisterCommand(m_cmd_cert_file, "<path>", "Path to your client certificate in PEM format.");
        cmdUtils.RegisterCommand(m_cmd_pkcs11_lib, "<path>", "Path to PKCS#11 library.");
        cmdUtils.RegisterCommand(m_cmd_pkcs11_pin, "<str>", "User PIN for logging into PKCS#11 token.");
        cmdUtils.RegisterCommand(m_cmd_pkcs11_token, "<str>", "Label of the PKCS#11 token to use (optional).");
        cmdUtils.RegisterCommand(m_cmd_pkcs11_slot, "<int>", "Slot ID containing PKCS#11 token to use (optional).");
        cmdUtils.RegisterCommand(m_cmd_pkcs11_key, "<str>", "Label of private key on the PKCS#11 token (optional).");
        cmdUtils.RegisterCommand(m_cmd_client_id, "<str>", "Client id to use (optional, default='test-*')");
        s_addLoggingSendArgumentsStartLogging(argc, argv, api_handle, &cmdUtils);

        cmdData returnData = cmdData();
        s_parseCommonMQTTCommands(&cmdUtils, &returnData);
        returnData.input_clientId =
            cmdUtils.GetCommandOrDefault(m_cmd_client_id, Aws::Crt::String("test-") + Aws::Crt::UUID().ToString());
        returnData.input_cert = cmdUtils.GetCommandRequired(m_cmd_cert_file);
        returnData.input_pkcs11LibPath = cmdUtils.GetCommandRequired(m_cmd_pkcs11_lib);
        returnData.input_pkcs11UserPin = cmdUtils.GetCommandRequired(m_cmd_pkcs11_pin);
        if (cmdUtils.HasCommand(m_cmd_pkcs11_token))
        {
            returnData.input_pkcs11TokenLabel = cmdUtils.GetCommand(m_cmd_pkcs11_token);
        }
        if (cmdUtils.HasCommand(m_cmd_pkcs11_slot))
        {
            returnData.input_pkcs11SlotId = std::stoull(cmdUtils.GetCommand(m_cmd_pkcs11_slot).c_str());
        }
        if (cmdUtils.HasCommand(m_cmd_pkcs11_key))
        {
            returnData.input_pkcs11KeyLabel = cmdUtils.GetCommand(m_cmd_pkcs11_key);
        }
        return returnData;
    }
    cmdData parseSampleInputWebsocketStaticCredentialsConnect(int argc, char *argv[], Aws::Crt::ApiHandle *api_handle)
    {
        CommandLineUtils cmdUtils = CommandLineUtils();
        cmdUtils.RegisterProgramName("websocket-connect");
        cmdUtils.AddCommonMQTTCommands();
        cmdUtils.AddCommonProxyCommands();
        cmdUtils.RegisterCommand(m_cmd_signing_region, "<str>", "The signing region used for the websocket signer");
        cmdUtils.RegisterCommand(m_cmd_client_id, "<str>", "Client id to use (optional, default='test-*')");
        cmdUtils.RegisterCommand(m_cmd_port_override, "<int>", "The port override to use when connecting (optional)");
        cmdUtils.RegisterCommand(m_cmd_access_key_id, "<str>", "The Access key ID (optional)");
        cmdUtils.RegisterCommand(m_cmd_secret_access_key, "<str>", "The secret access key (optional)");
        cmdUtils.RegisterCommand(m_cmd_session_token, "<str>", "The session token (optional)");
        s_addLoggingSendArgumentsStartLogging(argc, argv, api_handle, &cmdUtils);

        cmdData returnData = cmdData();
        s_parseCommonMQTTCommands(&cmdUtils, &returnData);
        returnData.input_clientId =
            cmdUtils.GetCommandOrDefault(m_cmd_client_id, Aws::Crt::String("test-") + Aws::Crt::UUID().ToString());
        returnData.input_signingRegion = cmdUtils.GetCommandRequired(m_cmd_signing_region, m_cmd_region);
        if (cmdUtils.HasCommand(m_cmd_proxy_host))
        {
            returnData.input_proxyHost = cmdUtils.GetCommandRequired(m_cmd_proxy_host);
            returnData.input_proxyPort = atoi(cmdUtils.GetCommandOrDefault(m_cmd_proxy_port, "8080").c_str());
        }
        if (cmdUtils.HasCommand(m_cmd_port_override))
        {
            returnData.input_port = atoi(cmdUtils.GetCommandOrDefault(m_cmd_port_override, "0").c_str());
        }
        returnData.input_accessKeyId = cmdUtils.GetCommandRequired(m_cmd_access_key_id, "");
        returnData.input_secretAccessKey = cmdUtils.GetCommandRequired(m_cmd_secret_access_key, "");
        returnData.input_sessionToken = cmdUtils.GetCommandRequired(m_cmd_session_token, "");
        return returnData;
    }

    cmdData parseSampleInputWebsocketConnect(int argc, char *argv[], Aws::Crt::ApiHandle *api_handle)
    {
        CommandLineUtils cmdUtils = CommandLineUtils();
        cmdUtils.RegisterProgramName("websocket-connect");
        cmdUtils.AddCommonMQTTCommands();
        cmdUtils.AddCommonProxyCommands();
        cmdUtils.RegisterCommand(m_cmd_signing_region, "<str>", "The signing region used for the websocket signer");
        cmdUtils.RegisterCommand(m_cmd_client_id, "<str>", "Client id to use (optional, default='test-*')");
        cmdUtils.RegisterCommand(m_cmd_port_override, "<int>", "The port override to use when connecting (optional)");
        cmdUtils.RegisterCommand(m_cmd_access_key_id, "<str>", "The Access key ID (optional)");
        cmdUtils.RegisterCommand(m_cmd_secret_access_key, "<str>", "The secret access key (optional)");
        cmdUtils.RegisterCommand(m_cmd_session_token, "<str>", "The session token (optional)");
        s_addLoggingSendArgumentsStartLogging(argc, argv, api_handle, &cmdUtils);

        cmdData returnData = cmdData();
        s_parseCommonMQTTCommands(&cmdUtils, &returnData);
        returnData.input_clientId =
            cmdUtils.GetCommandOrDefault(m_cmd_client_id, Aws::Crt::String("test-") + Aws::Crt::UUID().ToString());
        returnData.input_signingRegion = cmdUtils.GetCommandRequired(m_cmd_signing_region, m_cmd_region);
        if (cmdUtils.HasCommand(m_cmd_proxy_host))
        {
            returnData.input_proxyHost = cmdUtils.GetCommandRequired(m_cmd_proxy_host);
            returnData.input_proxyPort = atoi(cmdUtils.GetCommandOrDefault(m_cmd_proxy_port, "8080").c_str());
        }
        if (cmdUtils.HasCommand(m_cmd_port_override))
        {
            returnData.input_port = atoi(cmdUtils.GetCommandOrDefault(m_cmd_port_override, "0").c_str());
        }
        return returnData;
    }

    cmdData parseSampleInputWindowsCertificateConnect(int argc, char *argv[], Aws::Crt::ApiHandle *api_handle)
    {
        CommandLineUtils cmdUtils = CommandLineUtils();
        cmdUtils.RegisterProgramName("windows-cert-connect");
        cmdUtils.AddCommonMQTTCommands();
        cmdUtils.RegisterCommand(
            m_cmd_cert_file,
            "<str>",
            "Your client certificate in the Windows certificate store. e.g. "
            "'CurrentUser\\MY\\6ac133ac58f0a88b83e9c794eba156a98da39b4c'");
        cmdUtils.RegisterCommand(m_cmd_client_id, "<str>", "Client id to use (optional, default='test-*').");
        cmdUtils.RegisterCommand(m_cmd_port_override, "<int>", "The port override to use when connecting (optional)");
        s_addLoggingSendArgumentsStartLogging(argc, argv, api_handle, &cmdUtils);

        cmdData returnData = cmdData();
        s_parseCommonMQTTCommands(&cmdUtils, &returnData);
        returnData.input_clientId =
            cmdUtils.GetCommandOrDefault(m_cmd_client_id, Aws::Crt::String("test-") + Aws::Crt::UUID().ToString());
        returnData.input_cert = cmdUtils.GetCommandRequired(m_cmd_cert_file);
        if (cmdUtils.HasCommand(m_cmd_port_override))
        {
            returnData.input_port = atoi(cmdUtils.GetCommandOrDefault(m_cmd_port_override, "0").c_str());
        }
        return returnData;
    }

    cmdData parseSampleInputX509Connect(int argc, char *argv[], Aws::Crt::ApiHandle *api_handle)
    {
        CommandLineUtils cmdUtils = CommandLineUtils();
        cmdUtils.RegisterProgramName("x509-credentials-provider-connect");
        cmdUtils.AddCommonMQTTCommands();
        cmdUtils.AddCommonX509Commands();
        cmdUtils.RegisterCommand(m_cmd_signing_region, "<str>", "Used for websocket signer");
        cmdUtils.RegisterCommand(m_cmd_client_id, "<str>", "Client id to use (optional, default='test-*')");
        s_addLoggingSendArgumentsStartLogging(argc, argv, api_handle, &cmdUtils);

        cmdData returnData = cmdData();
        s_parseCommonMQTTCommands(&cmdUtils, &returnData);
        returnData.input_clientId =
            cmdUtils.GetCommandOrDefault(m_cmd_client_id, Aws::Crt::String("test-") + Aws::Crt::UUID().ToString());
        returnData.input_signingRegion = cmdUtils.GetCommandRequired(m_cmd_signing_region, m_cmd_region);
        if (cmdUtils.HasCommand(m_cmd_proxy_host))
        {
            returnData.input_proxyHost = cmdUtils.GetCommandRequired(m_cmd_proxy_host);
            returnData.input_proxyPort = atoi(cmdUtils.GetCommandOrDefault(m_cmd_proxy_port, "8080").c_str());
        }
        returnData.input_x509Endpoint = cmdUtils.GetCommandRequired(m_cmd_x509_endpoint);
        returnData.input_x509Role = cmdUtils.GetCommandRequired(m_cmd_x509_role);
        returnData.input_x509ThingName = cmdUtils.GetCommandRequired(m_cmd_x509_thing_name);
        returnData.input_x509Cert = cmdUtils.GetCommandRequired(m_cmd_x509_cert_file);
        returnData.input_x509Key = cmdUtils.GetCommandRequired(m_cmd_x509_key_file);
        if (cmdUtils.HasCommand(m_cmd_x509_ca_file))
        {
            returnData.input_x509Ca = cmdUtils.GetCommandRequired(m_cmd_x509_ca_file);
        }

        return returnData;
    }

    cmdData parseSampleInputPubSub(
        int argc,
        char *argv[],
        Aws::Crt::ApiHandle *api_handle,
        Aws::Crt::String programName)
    {
        CommandLineUtils cmdUtils = CommandLineUtils();
        cmdUtils.RegisterProgramName(programName);
        cmdUtils.AddCommonMQTTCommands();
        cmdUtils.AddCommonKeyCertCommands();
        cmdUtils.AddCommonProxyCommands();
        cmdUtils.AddCommonTopicMessageCommands();
        cmdUtils.RegisterCommand(m_cmd_client_id, "<str>", "Client id to use (optional, default='test-*')");
        cmdUtils.RegisterCommand(m_cmd_port_override, "<int>", "The port override to use when connecting (optional)");
        cmdUtils.RegisterCommand(m_cmd_count, "<int>", "The number of messages to send (optional, default='10')");
        s_addLoggingSendArgumentsStartLogging(argc, argv, api_handle, &cmdUtils);

        cmdData returnData = cmdData();
        s_parseCommonMQTTCommands(&cmdUtils, &returnData);
        returnData.input_cert = cmdUtils.GetCommandRequired(m_cmd_cert_file);
        returnData.input_key = cmdUtils.GetCommandRequired(m_cmd_key_file);
        returnData.input_clientId =
            cmdUtils.GetCommandOrDefault(m_cmd_client_id, Aws::Crt::String("test-") + Aws::Crt::UUID().ToString());
        if (cmdUtils.HasCommand(m_cmd_proxy_host))
        {
            returnData.input_proxyHost = cmdUtils.GetCommandRequired(m_cmd_proxy_host);
            returnData.input_proxyPort = atoi(cmdUtils.GetCommandOrDefault(m_cmd_proxy_port, "8080").c_str());
        }
        s_populateTopic(&cmdUtils, &returnData);
        returnData.input_message = cmdUtils.GetCommandOrDefault(m_cmd_message, "Hello World ");
        returnData.input_count = atoi(cmdUtils.GetCommandOrDefault(m_cmd_count, "10").c_str());
        if (cmdUtils.HasCommand(m_cmd_port_override))
        {
            returnData.input_port = atoi(cmdUtils.GetCommandOrDefault(m_cmd_port_override, "0").c_str());
        }

        return returnData;
    }

    cmdData parseSampleInputSharedSubscription(int argc, char *argv[], Aws::Crt::ApiHandle *api_handle)
    {
        CommandLineUtils cmdUtils = CommandLineUtils();
        cmdUtils.RegisterProgramName("mqtt5-shared-subscription");
        cmdUtils.AddCommonMQTTCommands();
        cmdUtils.AddCommonKeyCertCommands();
        cmdUtils.AddCommonTopicMessageCommands();
        cmdUtils.RegisterCommand(m_cmd_client_id, "<str>", "Client id to use (optional, default='test-*')");
        cmdUtils.RegisterCommand(m_cmd_count, "<int>", "The number of messages to send (optional, default='10')");
        cmdUtils.RegisterCommand(
            m_cmd_group_identifier,
            "<str>",
            "The group identifier to use in the shared subscription (optional, default='cpp-sample')");
        s_addLoggingSendArgumentsStartLogging(argc, argv, api_handle, &cmdUtils);

        cmdData returnData = cmdData();
        s_parseCommonMQTTCommands(&cmdUtils, &returnData);
        returnData.input_cert = cmdUtils.GetCommandRequired(m_cmd_cert_file);
        returnData.input_key = cmdUtils.GetCommandRequired(m_cmd_key_file);
        returnData.input_clientId =
            cmdUtils.GetCommandOrDefault(m_cmd_client_id, Aws::Crt::String("test-") + Aws::Crt::UUID().ToString());
        s_populateTopic(&cmdUtils, &returnData);
        returnData.input_message = cmdUtils.GetCommandOrDefault(m_cmd_message, "Hello World ");
        returnData.input_count = atoi(cmdUtils.GetCommandOrDefault(m_cmd_count, "10").c_str());
        returnData.input_groupIdentifier = cmdUtils.GetCommandOrDefault(m_cmd_group_identifier, "cpp-sample");

        return returnData;
    }

    cmdData parseSampleInputCyclePubSub(int argc, char *argv[], Aws::Crt::ApiHandle *api_handle)
    {
        CommandLineUtils cmdUtils = CommandLineUtils();
        cmdUtils.RegisterProgramName("cycle-pub-sub");
        cmdUtils.AddCommonMQTTCommands();
        cmdUtils.AddCommonKeyCertCommands();
        cmdUtils.RegisterCommand(
            m_cmd_clients, "<int>", "The number of clients/connections to make (optional, default='3'");
        cmdUtils.RegisterCommand(
            m_cmd_tps, "<int>", "The number of seconds to wait after performing an operation (optional, default=12)");
        cmdUtils.RegisterCommand(
            m_cmd_seconds, "<int>", "The number of seconds to run the sample for (optional, default='300')");
        s_addLoggingSendArgumentsStartLogging(argc, argv, api_handle, &cmdUtils);

        cmdData returnData = cmdData();
        s_parseCommonMQTTCommands(&cmdUtils, &returnData);
        returnData.input_cert = cmdUtils.GetCommandRequired(m_cmd_cert_file);
        returnData.input_key = cmdUtils.GetCommandRequired(m_cmd_key_file);
        returnData.input_clients = atoi(cmdUtils.GetCommandOrDefault(m_cmd_clients, "3").c_str());
        returnData.input_tps = atoi(cmdUtils.GetCommandOrDefault(m_cmd_tps, "12").c_str());
        returnData.input_seconds = atoi(cmdUtils.GetCommandOrDefault(m_cmd_seconds, "300").c_str());
        return returnData;
    }

    cmdData parseSampleInputSecureTunnel(int argc, char *argv[], Aws::Crt::ApiHandle *api_handle)
    {
        CommandLineUtils cmdUtils = CommandLineUtils();
        cmdUtils.RegisterProgramName("secure-tunnel");
        cmdUtils.AddCommonProxyCommands();
        cmdUtils.RegisterCommand(m_cmd_signing_region, "<str>", "The region of your secure tunnel");
        cmdUtils.RegisterCommand(
            m_cmd_ca_file, "<path>", "Path to AmazonRootCA1.pem (optional, system trust store used by default).");
        cmdUtils.RegisterCommand(
            m_cmd_access_token_file,
            "<path>",
            "Path to the tunneling access token file (optional if --access_token used).");
        cmdUtils.RegisterCommand(
            m_cmd_access_token, "<str>", "Tunneling access token (optional if --access_token_file used).");
        cmdUtils.RegisterCommand(
            m_cmd_local_proxy_mode_source,
            "<str>",
            "Use to set local proxy mode to source (optional, default='destination').");
        cmdUtils.RegisterCommand(
            m_cmd_client_token_file, "<path>", "Path to the tunneling client token (optional if --client_token used).");
        cmdUtils.RegisterCommand(
            m_cmd_client_token, "<str>", "Tunneling client token (optional if --client_token_file used).");
        cmdUtils.RegisterCommand(m_cmd_message, "<str>", "Message to send (optional, default='Hello World!').");
        cmdUtils.RegisterCommand(
            m_cmd_proxy_user_name, "<str>", "User name passed if proxy server requires a user name (optional)");
        cmdUtils.RegisterCommand(
            m_cmd_proxy_password, "<str>", "Password passed if proxy server requires a password (optional)");
        cmdUtils.RegisterCommand(
            m_cmd_count, "<int>", "Number of messages to send before completing (optional, default='5')");
        s_addLoggingSendArgumentsStartLogging(argc, argv, api_handle, &cmdUtils);

        cmdData returnData = cmdData();
        returnData.input_signingRegion = cmdUtils.GetCommandRequired(m_cmd_signing_region, m_cmd_region);
        returnData.input_endpoint = "data.tunneling.iot." + returnData.input_signingRegion + ".amazonaws.com";
        returnData.input_accessTokenFile = cmdUtils.GetCommandOrDefault(m_cmd_access_token_file, "");
        returnData.input_accessToken = cmdUtils.GetCommandOrDefault(m_cmd_access_token, "");
        if (returnData.input_accessToken == "" && returnData.input_accessTokenFile != "")
        {
            Aws::Crt::String tempAccessToken;

            std::ifstream accessTokenFile(returnData.input_accessTokenFile.c_str());
            if (accessTokenFile.is_open())
            {
                getline(accessTokenFile, returnData.input_accessToken);
                accessTokenFile.close();
            }
            else
            {
                fprintf(stderr, "Failed to open access token file");
                exit(-1);
            }
        }

        returnData.input_clientTokenFile = cmdUtils.GetCommandOrDefault(m_cmd_client_token_file, "");
        returnData.input_clientToken = cmdUtils.GetCommandOrDefault(m_cmd_client_token, "");
        if (returnData.input_clientToken == "" && returnData.input_clientTokenFile != "")
        {
            Aws::Crt::String tempAccessToken;

            std::ifstream clientTokenFile(returnData.input_clientTokenFile.c_str());
            if (clientTokenFile.is_open())
            {
                getline(clientTokenFile, returnData.input_clientToken);
                clientTokenFile.close();
            }
            else
            {
                fprintf(stderr, "Failed to open client token file");
                exit(-1);
            }
        }

        returnData.input_localProxyModeSource =
            cmdUtils.GetCommandOrDefault(m_cmd_local_proxy_mode_source, "destination");
        returnData.input_message = cmdUtils.GetCommandOrDefault(m_cmd_message, "Hello World!");
        if (cmdUtils.HasCommand(m_cmd_proxy_host))
        {
            returnData.input_proxyHost = cmdUtils.GetCommandRequired(m_cmd_proxy_host);
            returnData.input_proxyPort = atoi(cmdUtils.GetCommandOrDefault(m_cmd_proxy_port, "8080").c_str());
        }
        returnData.input_proxyUserName = cmdUtils.GetCommandOrDefault(m_cmd_proxy_user_name, "");
        returnData.input_proxyPassword = cmdUtils.GetCommandOrDefault(m_cmd_proxy_password, "");
        returnData.input_count = atoi(cmdUtils.GetCommandOrDefault(m_cmd_count, "5").c_str());
        return returnData;
    }

    cmdData parseSampleInputSecureTunnelNotification(int argc, char *argv[], Aws::Crt::ApiHandle *api_handle)
    {
        Utils::CommandLineUtils cmdUtils = Utils::CommandLineUtils();
        cmdUtils.RegisterProgramName("tunnel-notification");
        cmdUtils.AddCommonMQTTCommands();
        cmdUtils.AddCommonKeyCertCommands();
        cmdUtils.RegisterCommand(m_cmd_thing_name, "<str>", "The name of your IOT thing");
        cmdUtils.RegisterCommand(m_cmd_client_id, "<str>", "Client id to use (optional, default='test-*')");
        s_addLoggingSendArgumentsStartLogging(argc, argv, api_handle, &cmdUtils);

        cmdData returnData = cmdData();
        s_parseCommonMQTTCommands(&cmdUtils, &returnData);
        returnData.input_cert = cmdUtils.GetCommandRequired(m_cmd_cert_file);
        returnData.input_key = cmdUtils.GetCommandRequired(m_cmd_key_file);
        returnData.input_thingName = cmdUtils.GetCommandRequired(m_cmd_thing_name);
        returnData.input_clientId =
            cmdUtils.GetCommandOrDefault(m_cmd_client_id, Aws::Crt::String("test-") + Aws::Crt::UUID().ToString());
        return returnData;
    }

    cmdData parseSampleInputShadow(int argc, char *argv[], Aws::Crt::ApiHandle *api_handle)
    {
        Utils::CommandLineUtils cmdUtils = Utils::CommandLineUtils();
        cmdUtils.RegisterProgramName("shadow_sync");
        cmdUtils.AddCommonMQTTCommands();
        cmdUtils.AddCommonKeyCertCommands();
        cmdUtils.RegisterCommand(m_cmd_thing_name, "<str>", "The name of your IOT thing");
        cmdUtils.RegisterCommand(
            m_cmd_shadow_property,
            "<str>",
            "The name of the shadow property you want to change (optional, default='color')");
        cmdUtils.RegisterCommand(m_cmd_client_id, "<str>", "Client id to use (optional, default='test-*')");
        s_addLoggingSendArgumentsStartLogging(argc, argv, api_handle, &cmdUtils);

        cmdData returnData = cmdData();
        s_parseCommonMQTTCommands(&cmdUtils, &returnData);
        returnData.input_cert = cmdUtils.GetCommandRequired(m_cmd_cert_file);
        returnData.input_key = cmdUtils.GetCommandRequired(m_cmd_key_file);
        returnData.input_thingName = cmdUtils.GetCommandRequired(m_cmd_thing_name);
        returnData.input_shadowProperty = cmdUtils.GetCommandOrDefault(m_cmd_shadow_property, "color");
        returnData.input_clientId =
            cmdUtils.GetCommandOrDefault(m_cmd_client_id, Aws::Crt::String("test-") + Aws::Crt::UUID().ToString());

        returnData.input_shadowName = cmdUtils.GetCommandOrDefault(m_cmd_shadow_name, "");
        returnData.input_shadowValue = cmdUtils.GetCommandOrDefault(m_cmd_shadow_value, "");
        return returnData;
    }

    cmdData parseSampleInputPKCS12Connect(int argc, char *argv[], Aws::Crt::ApiHandle *api_handle)
    {
        CommandLineUtils cmdUtils = CommandLineUtils();
        cmdUtils.RegisterProgramName("pkcs12-connect");
        cmdUtils.AddCommonMQTTCommands();
        cmdUtils.RegisterCommand(m_cmd_pkcs12_file, "<path>", "Path to the PKCS#12 file.");
        cmdUtils.RegisterCommand(m_cmd_pkcs12_password, "<str>", "Password for the PKCS#12 file.");
        cmdUtils.RegisterCommand(m_cmd_client_id, "<str>", "Client id to use (optional, default='test-*')");
        s_addLoggingSendArgumentsStartLogging(argc, argv, api_handle, &cmdUtils);

        cmdData returnData = cmdData();
        s_parseCommonMQTTCommands(&cmdUtils, &returnData);
        returnData.input_clientId =
            cmdUtils.GetCommandOrDefault(m_cmd_client_id, Aws::Crt::String("test-") + Aws::Crt::UUID().ToString());
        returnData.input_pkcs12File = cmdUtils.GetCommandRequired(m_cmd_pkcs12_file);
        returnData.input_pkcs12Password = cmdUtils.GetCommandRequired(m_cmd_pkcs12_password);
        return returnData;
    }

} // namespace Utils<|MERGE_RESOLUTION|>--- conflicted
+++ resolved
@@ -44,13 +44,8 @@
     static const char *m_cmd_custom_auth_authorizer_name = "custom_auth_authorizer_name";
     static const char *m_cmd_custom_auth_authorizer_signature = "custom_auth_authorizer_signature";
     static const char *m_cmd_custom_auth_password = "custom_auth_password";
-<<<<<<< HEAD
     static const char *m_cmd_custom_auth_token_key_name = "custom_auth_token_key_name";
     static const char *m_cmd_custom_auth_token_value = "custom_auth_token_value";
-=======
-    static const char *m_cmd_custom_auth_token_name = "custom_auth_token_name";
-    static const char *m_cmd_custom_token_value = "custom_auth_token_value";
->>>>>>> 4a3d7a5f
     static const char *m_cmd_verbosity = "verbosity";
     static const char *m_cmd_log_file = "log_file";
     static const char *m_cmd_cognito_identity = "cognito_identity";
@@ -641,14 +636,9 @@
         returnData.input_customAuthorizerSignature =
             cmdUtils.GetCommandOrDefault(m_cmd_custom_auth_authorizer_signature, "");
         returnData.input_customAuthPassword = cmdUtils.GetCommandOrDefault(m_cmd_custom_auth_password, "");
-<<<<<<< HEAD
         returnData.input_customAuthTokenKeyName = cmdUtils.GetCommandOrDefault(m_cmd_custom_auth_token_key_name, "");
         returnData.input_customAuthTokenValue = cmdUtils.GetCommandOrDefault(m_cmd_custom_auth_token_value, "");
-=======
-        returnData.input_customTokenKeyName = cmdUtils.GetCommandOrDefault(m_cmd_custom_auth_token_name, "");
-        returnData.input_customTokenValue = cmdUtils.GetCommandOrDefault(m_cmd_custom_token_value, "");
-
->>>>>>> 4a3d7a5f
+
         return returnData;
     }
 
